from pyomo.environ import *
from pyomo.gdp import *
import pylab as pl
import pvlib
import numpy as np
import requests
import json
import pandas as pd
from timezonefinder import TimezoneFinder
import src.data_management as dm
from src.energyhub import EnergyHub
from src.data_management.components.fit_technology_performance import fit_piecewise_function
from scipy.interpolate import griddata
# from netCDF4 import Dataset

import src.data_management as dm
from src.energyhub import EnergyHub as ehub
import src.model_construction as mc
from src.model_configuration import ModelConfiguration

<<<<<<< HEAD
import networkx as nx
=======
>>>>>>> 230a7aea

execute = 1

# How to draw a network
if execute == 1:
    network = pd.read_excel('//ad.geo.uu.nl/Users/StaffUsers/6574114/EhubResults/MES NorthSea/20230703/MES_NS_Baseline_detailed_1.xlsx',
                             sheet_name='Networks')

    G = nx.from_pandas_edgelist(network, source='fromNode', target='toNode', edge_attr='Size')
    nx.draw_networkx(G, arrows=True, nodelist = [x for x in network['fromNode'] if x.startswith('onNL')])



execute = 0

if execute == 1:
    # data = dm.load_object(r'./test/test_data/technology_CONV1_2.p')
    data = dm.load_object(r'./test/test_data/time_algorithms.p')
    data.read_technology_data()

    # INITIALIZE MODEL CONFIGURATION
    configuration = ModelConfiguration()
    # configuration.optimization.typicaldays.N = 4
    configuration.optimization.timestaging = 2
    # configuration.energybalance.violation = -1
    # configuration.energybalance.copperplate = 0

    energyhub = EnergyHub(data, configuration)
    # Solve model
    energyhub.quick_solve()
    print('finish')

execute = 0

if execute == 1:
    topology = dm.SystemTopology()
    topology.define_time_horizon(year=2001, start_date='01-01 00:00', end_date='01-31 23:00', resolution=1)
    topology.define_carriers(['electricity', 'gas', 'hydrogen'])
    topology.define_nodes(['test_node1', 'test_node2'])
    topology.define_new_technologies('test_node1', ['GasTurbine_simple', 'Storage_Battery'])
    topology.define_new_technologies('test_node2', ['Photovoltaic', 'WindTurbine_Onshore_1500'])

    # Initialize instance of DataHandle
    data = dm.DataHandle(topology)

    # NETWORKS
    distance = dm.create_empty_network_matrix(topology.nodes)
    distance.at['test_node1', 'test_node2'] = 1
    distance.at['test_node2', 'test_node1'] = 1
    connection = dm.create_empty_network_matrix(topology.nodes)
    connection.at['test_node1', 'test_node2'] = 1
    connection.at['test_node2', 'test_node1'] = 1
    topology.define_new_network('electricityTest', distance=distance, connections=connection)

    # CLIMATE DATA
    data.read_climate_data_from_file('test_node1', r'./test/climate_data_test.p')
    data.read_climate_data_from_file('test_node2', r'./test/climate_data_test.p')

    # DEMAND
    electricity_demand = np.ones(len(topology.timesteps)) * 100
    data.read_demand_data('test_node1', 'electricity', electricity_demand)

    # IMPORT
    gas_import = np.ones(len(topology.timesteps)) * 10
    data.read_import_limit_data('test_node1', 'gas', gas_import)

    # READ TECHNOLOGY AND NETWORK DATA
    data.read_technology_data()
    # nr_days_cluster = 40
    # clustered_data = dm.ClusteredDataHandle(data, nr_days_cluster)
    #
    # INITIALIZE MODEL CONFIGURATION
    configuration = ModelConfiguration()
    configuration.optimization.timestaging = 4

    energyhub = EnergyHub(data, configuration)
    energyhub.construct_model()
    energyhub.construct_balances()

    # Solve model
    energyhub.quick_solve()

execute = 0

# region: how to k-means cluster
if execute == 1:
    # Load data handle from file
    topology = dm.SystemTopology()
    topology.define_time_horizon(year=2001, start_date='01-01 00:00', end_date='02-01 23:00', resolution=1)

    topology.define_carriers(['electricity'])
    topology.define_nodes(['test_node1'])
    topology.define_new_technologies('test_node1', ['WindTurbine_Onshore_1500'])

    # INITIALIZE MODEL CONFIGURATION
    configuration = ModelConfiguration()

    # Initialize instance of DataHandle
    data = dm.DataHandle(topology)

    # CLIMATE DATA
    data.read_climate_data_from_file('test_node1', r'./data/climate_data_onshore.txt')

    # DEMAND
    electricity_demand = np.ones(len(topology.timesteps)) * 10
    data.read_demand_data('test_node1', 'electricity', electricity_demand)

    # IMPORT
    electricity_import = np.ones(len(topology.timesteps)) * 10
    data.read_import_limit_data('test_node1', 'electricity', electricity_import)

    # IMPORT Prices
    electricity_price = np.ones(len(topology.timesteps)) * 1000
    data.read_import_price_data('test_node1', 'electricity', electricity_price)

    # READ TECHNOLOGY AND NETWORK DATA
    data.read_technology_data()
    data.read_network_data()

    # SOLVE WITH CLUSTERED DATA
    nr_days_cluster = 5
    clustered_data = dm.ClusteredDataHandle(data, nr_days_cluster)

    energyhub_clustered = EnergyHub(clustered_data, configuration)
    energyhub_clustered.construct_model()
    energyhub_clustered.construct_balances()

    # Solve model
    energyhub_clustered.solve_model()
    results1 = energyhub_clustered.write_results()
    results1.write_excel(r'./userData/results_clustered')


    # SOLVE WITH FULL RESOLUTION
    energyhub = EnergyHub(data, configuration)
    energyhub.construct_model()
    energyhub.construct_balances()

    # Solve model
    energyhub.solve_model()
    results2 = energyhub.write_results()
    results2.write_excel(r'./userData/results_full')

execute = 0
#region How to formulate hierarchical models with blocks
if execute == 1:
    m = ConcreteModel()

    m.t = RangeSet(1,1)
    m.tec = Set(initialize=['Tec1','Tec2'])

    m.tecBlock = Block(m.tec)

    def tec_block_rule(bl):
        bl.var_input = Var()
        bl.var_output = Var()
        def inout(model):
            return bl.var_output == 0.7 * bl.var_input
        bl.c_perf = Constraint(rule=inout)
    m.tecBlock = Block(m.tec, rule=tec_block_rule)

    newtec = ['Tec3']

    m.tec.add(newtec)
    m.tecBlock[newtec] = Block(rule=tec_block_rule)
    # for tec in m.tec:
    #     m.tecBlock2[tec].transfer_attributes_from(m.tecBlock[tec])
    # m.bla = Block()
    # m.bla.transfer_attributes_from(m.tecBlock['Tec1'].clone())

    #
    # m.tecBlock['Tec1'].add_component('bla', RangeSet(1,1))
    # m.pprint()
    # m.pprint()
    # m.tecBlock['Tec3'].pprint()
    # m.cons_balance = Constraint(expr=m.tecBlock['Tec3'].var_output == 3)
    m.pprint()



    # Set definitions
    # m.nodes = Set(initialize=['onshore','offshore'])
    # m.tecs = Set(m.nodes, dimen=1, initialize=['Tec1','Tec2'])

    # m.tecs['onshore'].pprint()
#endregion

execute = 0
#region How to define semi-continuous variables (modelled as a disjunction)
if execute == 1:
    model = ConcreteModel()
    model.t = RangeSet(1, 2)

    # We want to define a constraint 10 < input < Sx with input, S being continous, and x being a binary variable
    model.s = Var(domain=PositiveReals, bounds=(0, 100))
    model.input = Var(model.t, domain=PositiveReals, bounds=(0, 100))
    model.x = Var(domain=Binary)

    def on(dis, t):
        dis.c1 = Constraint(expr=model.input[t] == 0)
    model.d1 = Disjunct(model.t, rule = on)
    def off(dis, t):
        dis.c1 = Constraint(expr=model.input[t] <= model.s)
        dis.c2 = Constraint(expr= 10 <= model.input[t])
    model.d2 = Disjunct(model.t, rule = off)

    def bind_disjunctions(dis, t):
        return [model.d1[t], model.d2[t]]
    model.dj = Disjunction(model.t, rule=bind_disjunctions)

    def inputreq(ex, t):
        return model.input[t] == 11
    model.c3 = Constraint(model.t, rule=inputreq)
    model.obje = Objective(expr=model.s, sense=minimize)

    model.pprint()

    xfrm = TransformationFactory('gdp.bigm')
    xfrm.apply_to(model)
    solver = SolverFactory('gurobi')
    solution = solver.solve(model, tee=True)
    solution.write()
    model.display()


#endregion

execute = 0
#region How to model a piecewise affine function with dependent breakpoints
if execute == 1:
    model = ConcreteModel()

    model.t = RangeSet(1, 2)

    model.s = Var(within=NonNegativeReals, bounds=(0, 100))
    model.input = Var(model.t, domain=PositiveReals, bounds=(0, 100))
    model.output = Var(model.t, domain=PositiveReals, bounds=(0, 100))


    # disjunct for technology off
    def calculate_input_output_off(dis, t):
        def calculate_input_off(con, c_input):
            return model.input[t] == 0
        dis.const_input_off = Constraint(rule=calculate_input_off)
        def calculate_output_off(con):
            return model.output[t] == 0
        dis.const_output_off = Constraint(rule=calculate_output_off)
    model.disjunct_input_output_off = Disjunct(model.t, rule=calculate_input_output_off)

    # disjunct for technology on
    s_indicators=range(1,5)
    x_bp = [10, 12]
    def create_disjunctions(dis, t, ind):
        def calculate_input_on(con):
            return model.input[t] == x_bp[ind-1]
        dis.const_input_on = Constraint(rule=calculate_input_on)
    model.disjunct_on = Disjunct(model.t, s_indicators, rule=create_disjunctions)

    def bind_disjunctions(dis, t):
        return [model.disjunct_on[i,t] for i in s_indicators]
    model.dj = Disjunction(model.t, rule=bind_disjunctions)


    def inputreq(ex, t):
        return model.input[t] == 10
    model.c3 = Constraint(model.t, rule=inputreq)
    model.obje = Objective(expr=model.s, sense=minimize)

    model.pprint()

    xfrm = TransformationFactory('gdp.bigm')
    xfrm.apply_to(model)
    solver = SolverFactory('gurobi')
    solution = solver.solve(model, tee=True)
    solution.write()
    model.display()

#endregion

execute = 0
#region How to fit a piece-wise linear function
if execute == 1:
    nr_bp = 3

    # Read performance data from file
    performance_data = pd.read_csv('data/technology_data/CO2Capture/DAC_adsorption_data/dac_adsorption_performance.txt', sep=",")
    performance_data = performance_data.rename(columns={"T": "temp_air", "RH": "humidity"})

    # Unit Conversion of input data
    performance_data.E_tot = performance_data.E_tot.multiply(performance_data.CO2_Out / 3600) # in MWh / h
    performance_data.E_el = performance_data.E_el.multiply(performance_data.CO2_Out / 3600) # in kwh / h
    performance_data.E_th = performance_data.E_th.multiply(performance_data.CO2_Out / 3600) # in kwh / h
    performance_data.CO2_Out = performance_data.CO2_Out / 1000 # in t / h

    # Get humidity and temperature
    RH = 60
    T = 15

    # Derive performance points for each timestep
    def interpolate_performance_point(t, rh, point_data, var):
        zi = griddata((point_data.temp_air, point_data.humidity), point_data[var], (T, RH), method='linear')
        return zi

    CO2_Out = np.empty(shape=(1, len(performance_data.Point.unique())))
    E_tot = np.empty(shape=(1, len(performance_data.Point.unique())))
    E_el = np.empty(shape=(1, len(performance_data.Point.unique())))
    for point in performance_data.Point.unique():
        CO2_Out[:, point-1] = interpolate_performance_point(T, RH,
                                                   performance_data.loc[performance_data.Point == point],
                                                   'CO2_Out') *10
        E_tot[:, point-1] = interpolate_performance_point(T, RH,
                                                   performance_data.loc[performance_data.Point == point],
                                                   'E_tot')*10
        E_el[:, point-1] = interpolate_performance_point(T, RH,
                                                   performance_data.loc[performance_data.Point == point],
                                                   'E_el')*10

    # Input-Output relation
    timestep = 0
    y = {}
    x = E_tot[timestep, :].round(4).tolist()
    y['out'] = CO2_Out[timestep, :].round(4).tolist()

    fitting = fit_piecewise_function(x, y, int(nr_bp))

    pl.plot(x, y['out'], ".")
    pl.plot(fitting['bp_x'], fitting['out']['bp_y'], "-or")








    #
    # m = ConcreteModel()
    #
    # m.set_bps = RangeSet(1, nr_bp, 1)
    # m.set_datapoints = RangeSet(0, len(x)-1)
    #
    # m.bp_x = Var(m.set_bps)
    # m.bp_y = Var(m.set_bps)
    # m.SSR = Var()
    #
    # def init_x(para, d):
    #     return x[d]
    # m.x_data = Param(m.set_datapoints, initialize=init_x)
    # def init_y(para, d):
    #     return y[d]
    # m.y_data = Param(m.set_datapoints, initialize=init_y)
    #
    # def init_SSR(const):
    #
    # m.const = Constraint(rule=init_SSR)






















    nr_seg = 2
    tec = 'testCONV3_3'
    with open('./data/Technology_Data/' + tec + '.json') as json_file:
        technology_data = json.load(json_file)

    tec_data = technology_data['TechnologyPerf']
    performance_data = tec_data['performance']
    X = performance_data['in']
    Y = performance_data['out']
    count = nr_seg
    fitting = fit_piecewise_function(X, Y, nr_seg)

    pl.plot(X, Y['electricity'], ".")
    pl.plot(X, Y['heat'], ".")
    pl.plot(fitting['bp_x'], fitting['electricity']['bp_y'], "-or")
    pl.plot(fitting['bp_x'], fitting['heat']['bp_y'], "-or")

    pl.show()

#endregion

execute = 0
#region How to use pvlib
if execute == 1:
    # pass data from external
    temperature = 15
    dni = 800
    ghi = 900
    dhi = 100
    wind_speed = 5

    lat = 52
    lon = 5.16
    alt = 10

    # temperature = pd.Series(climate_data["temperature"], time_index)
    # dni = pd.Series(climate_data['direct_normal_irr'], time_index)
    # ghi = pd.Series(climate_data['global_horizontal_irr'], time_index)
    # dhi = pd.Series(climate_data['diffuse_horizontal_irr'], time_index)
    # wind_speed = pd.Series(climate_data["wind_speed"], time_index)

    # pass as standard vars
    module_name = 'SunPower_SPR_X20_327'
    inverter_eff = 0.96
    tilt = 20
    surface_azimuth = 180

    # Define Module
    # sandia_modules = pvlib.pvsystem.retrieve_sam('SandiaMod')
    # module = sandia_modules['Canadian_Solar_CS5P_220M___2009_']

    module_database = pvlib.pvsystem.retrieve_sam('CECMod')
    module = module_database[module_name]

    # Define temperature losses of module
    temperature_model_parameters = pvlib.temperature.TEMPERATURE_MODEL_PARAMETERS['sapm']['open_rack_glass_glass']

    # Get location
    tf = TimezoneFinder()
    tz = tf.timezone_at(lng=lon, lat=lat)
    location = pvlib.location.Location(lat, lon, tz=tz, altitude=alt)

    # Make weather data
    weather = pd.DataFrame([[ghi, dni, dhi, temperature, wind_speed]],
                           columns=['ghi', 'dni', 'dhi', 'temp_air', 'wind_speed'],
                           index=[pd.Timestamp('20170401 1200', tz=tz)])

    # Create PV model chain
    inverter_parameters = {'pdc0': 5000, 'eta_inv_nom': inverter_eff}
    system = pvlib.pvsystem.PVSystem(surface_tilt=tilt, surface_azimuth=surface_azimuth,
                      module_parameters=module,
                      inverter_parameters=inverter_parameters,
                      temperature_model_parameters=temperature_model_parameters)

    pv_model = pvlib.modelchain.ModelChain(system, location, spectral_model="no_loss", aoi_model="physical")

    pv_model.run_model(weather)


    power = pv_model.results.ac.p_mp

    # print(power/220)

    capacity_factor = power/module.STC
    specific_area = module.STC / module.A_c / 1000 / 1000

    print(capacity_factor)

    # parameters['capacity_factors'] = cap_factor

#endregion

execute = 0
#region How to make an API request for JRC
if execute == 1:
    lon = 8
    lat = 45
    year = 'typical_year'
    if year == 'typical_year':
        parameters = {
            'lon': lon,
            'lat': lat,
            'outputformat': 'json'
        }
    else:
        parameters = {
            'lon': lon,
            'lat': lat,
            'year': year,
            'outputformat': 'json'
        }

    print('Importing Climate Data...')
    response = requests.get('https://re.jrc.ec.europa.eu/api/tmy?', params=parameters)
    if response.status_code == 200:
        print('Importing Climate Data successful')
    data = response.json()
    climate_data = data['outputs']['tmy_hourly']
    temperature2m = dict()
    relative_humidity = dict()
    global_horizontal_irr = dict()
    direct_normal_irr = dict()
    diffuse_horizontal_irr = dict()
    wind_speed10m = dict()

    for t_interval in climate_data:
        print(t_interval)
        temperature2m[t_interval['time(UTC)']] = t_interval['T2m']
        relative_humidity[t_interval['time(UTC)']] = t_interval['RH']
        global_horizontal_irr[t_interval['time(UTC)']] = t_interval['G(h)']
        direct_normal_irr[t_interval['time(UTC)']] = t_interval['Gb(n)']
        diffuse_horizontal_irr[t_interval['time(UTC)']] = t_interval['Gd(h)']
        wind_speed10m[t_interval['time(UTC)']] = t_interval['WS10m']
#endregion

execute = 1
#region How to make an API request for ERA5
if execute == 1:
    lon = 8
    lat = 45
    year = 2021

    area = [lat + 0.1, lon - 0.1, lat - 0.1, lon + 0.1]
    #
    cds_client = cdsapi.Client()
    #
    # print('Retrieving ERA5 data, this might take a while!')
    data = cds_client.retrieve(
        'reanalysis-era5-single-levels',
        {
            'product_type': 'reanalysis',
            'format': 'grib',
            'variable': [
                "100u",  # 100m_u-component_of_wind
                "100v",  # 100m_v-component_of_wind
                "fsr",  # forecast_surface_roughness
                "sp",  # surface_pressure
                "fdir",  # total_sky_direct_solar_radiation_at_surface
                "ssrd",  # surface_solar_radiation_downwards
                "2t",  # 2m_temperature
                "2d", # 2m_dewpoint_temperature
                "10u",  # 10m_u-component_of_wind
                "10v",  # 10m_v-component_of_wind
            ],
            'year': year,
            'month': [
                '01'
            ],
            'day': [
                '01', '02', '03',
                '04', '05', '06',
                '07', '08', '09',
                '10', '11', '12',
                '13', '14', '15',
                '16', '17', '18',
                '19', '20', '21',
                '22', '23', '24',
                '25', '26', '27',
                '28', '29', '30',
                '31',
            ],
            'time': [
                '00:00', '01:00', '02:00',
                '03:00', '04:00', '05:00',
                '06:00', '07:00', '08:00',
                '09:00', '10:00', '11:00',
                '12:00', '13:00', '14:00',
                '15:00', '16:00', '17:00',
                '18:00', '19:00', '20:00',
                '21:00', '22:00', '23:00',
            ],
            'area': area,
        },
        'download.grib')

    data.download("C:/Users/6574114/Documents/Research/EHUB-Py/output2.nc")
    filepath = "C:/Users/6574114/Documents/Research/EHUB-Py/output2.nc"
    rootgrp = Dataset("test.nc", "w", format="NETCDF4")
    print(rootgrp.data_model)
    #
    # climate_data = data['outputs']['tmy_hourly']
    # temperature2m = dict()
    # relative_humidity = dict()
    # global_horizontal_irr = dict()
    # direct_normal_irr = dict()
    # diffuse_horizontal_irr = dict()
    # wind_speed10m = dict()
    #
    # for t_interval in climate_data:
    #     print(t_interval)
    #     temperature2m[t_interval['time(UTC)']] = t_interval['T2m']
    #     relative_humidity[t_interval['time(UTC)']] = t_interval['RH']
    #     global_horizontal_irr[t_interval['time(UTC)']] = t_interval['G(h)']
    #     direct_normal_irr[t_interval['time(UTC)']] = t_interval['Gb(n)']
    #     diffuse_horizontal_irr[t_interval['time(UTC)']] = t_interval['Gd(h)']
    #     wind_speed10m[t_interval['time(UTC)']] = t_interval['WS10m']



<|MERGE_RESOLUTION|>--- conflicted
+++ resolved
@@ -18,24 +18,8 @@
 import src.model_construction as mc
 from src.model_configuration import ModelConfiguration
 
-<<<<<<< HEAD
-import networkx as nx
-=======
->>>>>>> 230a7aea
 
 execute = 1
-
-# How to draw a network
-if execute == 1:
-    network = pd.read_excel('//ad.geo.uu.nl/Users/StaffUsers/6574114/EhubResults/MES NorthSea/20230703/MES_NS_Baseline_detailed_1.xlsx',
-                             sheet_name='Networks')
-
-    G = nx.from_pandas_edgelist(network, source='fromNode', target='toNode', edge_attr='Size')
-    nx.draw_networkx(G, arrows=True, nodelist = [x for x in network['fromNode'] if x.startswith('onNL')])
-
-
-
-execute = 0
 
 if execute == 1:
     # data = dm.load_object(r'./test/test_data/technology_CONV1_2.p')
@@ -123,7 +107,7 @@
     data = dm.DataHandle(topology)
 
     # CLIMATE DATA
-    data.read_climate_data_from_file('test_node1', r'./data/climate_data_onshore.txt')
+    data.read_climate_data_from_file('test_node1', r'.\data\climate_data_onshore.txt')
 
     # DEMAND
     electricity_demand = np.ones(len(topology.timesteps)) * 10
@@ -152,7 +136,7 @@
     # Solve model
     energyhub_clustered.solve_model()
     results1 = energyhub_clustered.write_results()
-    results1.write_excel(r'./userData/results_clustered')
+    results1.write_excel(r'.\userData\results_clustered')
 
 
     # SOLVE WITH FULL RESOLUTION
@@ -163,7 +147,7 @@
     # Solve model
     energyhub.solve_model()
     results2 = energyhub.write_results()
-    results2.write_excel(r'./userData/results_full')
+    results2.write_excel(r'.\userData\results_full')
 
 execute = 0
 #region How to formulate hierarchical models with blocks
@@ -401,7 +385,7 @@
 
     nr_seg = 2
     tec = 'testCONV3_3'
-    with open('./data/Technology_Data/' + tec + '.json') as json_file:
+    with open('./data/technology_data/' + tec + '.json') as json_file:
         technology_data = json.load(json_file)
 
     tec_data = technology_data['TechnologyPerf']
