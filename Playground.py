from pyomo.environ import *
from pyomo.gdp import *
import pylab as pl
import pvlib
import numpy as np
import requests
import json
from pathlib import Path
import pandas as pd
import json
import scandir
import os
from timezonefinder import TimezoneFinder
import src.data_management as dm
from src.energyhub import EnergyHub
from src.data_management.components.fit_technology_performance import fit_piecewise_function
from scipy.interpolate import griddata
# from netCDF4 import Dataset

import src.data_management as dm
from src.energyhub import EnergyHub as ehub
import src.model_construction as mc
from src.model_configuration import ModelConfiguration

<<<<<<< HEAD
execute = 0

if execute == 1:
    # technology data location
    root = 'C:/EHubversions/EHUB-Py/data/technology_data'

    obj = os.scandir(root)

    for entry in obj:
        if entry.is_dir():
            folderpath = os.path.join(root, entry.name)
            obj2 = os.scandir(folderpath)
            for entry2 in obj2:
                if not entry2.is_dir():
                    filepath = os.path.join(folderpath, entry2.name)
                    with open(filepath, 'r') as json_file:
                        technology_data = json.load(json_file)

                        if "SU_time" in technology_data["TechnologyPerf"]:
                            technology_data["TechnologyPerf"]["SU_time"] = 0
                            technology_data["TechnologyPerf"]["SD_time"] = 0

                    with open(filepath, 'w') as new_json:
                        technology_data = json.dumps(technology_data, indent=2)
                        new_json.write(technology_data)


execute = 1
=======

execute = 0
>>>>>>> 041b3f1a

if execute == 1:
    data = dm.load_object(r'./test/test_data/technology_dynamics_CONV1_4.p')
    tecname = 'testCONV1_4'

    # change test technology dynamic parameters
    # data.technology_data['test_node1'][tecname].performance_data['standby_power'] = 0.1
    # data.technology_data['test_node1'][tecname].performance_data['ramping_rate'] = max(data.node_data['test_node1'].data['demand']['heat']) *.75
    # data.technology_data['test_node1'][tecname].performance_data['max_startups'] = 0
    data.technology_data['test_node1'][tecname].performance_data['min_part_load'] = 0.5
    data.technology_data['test_node1'][tecname].performance_data['SU_time'] = 2
    data.technology_data['test_node1'][tecname].performance_data['SD_time'] = 1
    # data.technology_data['test_node1'][tecname].performance_data['SU_load'] = 0.8
    # data.technology_data['test_node1'][tecname].size_max = 1.5
    main_car = data.technology_data['test_node1'][tecname].performance_data['main_input_carrier']



    configuration = ModelConfiguration()
<<<<<<< HEAD
    configuration.performance.dynamics = 1
=======
    # configuration.optimization.typicaldays.N = 4
    configuration.optimization.timestaging = 2
    # configuration.energybalance.violation = -1
    # configuration.energybalance.copperplate = 0
>>>>>>> 041b3f1a

    # Solve model
    energyhub = EnergyHub(data, configuration)
    energyhub.quick_solve()

    print('finish')

<<<<<<< HEAD
    for i in range(1, 10):
        print(energyhub.model.node_blocks['test_node1'].tech_blocks_active['testCONV3_4'].var_x[i].value)

execute = 0
=======
execute = 1
>>>>>>> 041b3f1a

if execute == 1:
    topology = dm.SystemTopology()
    topology.define_time_horizon(year=2001, start_date='01-01 00:00', end_date='01-01 7:00', resolution=1)
    topology.define_carriers(['electricity', 'heat', 'gas', 'hydrogen'])
    topology.define_nodes(['test_node1'])
    topology.define_new_technologies('test_node1', ['testCONV2_4', 'testSTOR'])
    # topology.define_new_technologies('test_node1', ['testCONV3_2'])

    # Initialize instance of DataHandle
    data = dm.DataHandle(topology)

    # CLIMATE DATA
    data.read_climate_data_from_file('test_node1', r'./test/climate_data_test.p')

    # DEMAND
    demand_h = np.ones(len(topology.timesteps))
    demand_h[0] = 0
    demand_h[1] = 1
    demand_h[2] = 1
    demand_h[3] = 0
    demand_h[4] = 0
    demand_h[5] = 0
    demand_h[6] = 0
    demand_h[7] = 1
    data.read_demand_data('test_node1', 'heat', demand_h)

    # PRICE DATA
    price = np.ones(len(topology.timesteps)) * 1
    data.read_import_price_data('test_node1', 'gas', price)
    price[4] = 0.5
    price[5] = 0.5
    price = np.ones(len(topology.timesteps)) * 1
    data.read_import_price_data('test_node1', 'hydrogen', price)

    # IMPORT/EXPORT LIMITS
    import_lim = np.ones(len(topology.timesteps)) * 10
    data.read_import_limit_data('test_node1', 'gas', import_lim)
    import_lim = np.ones(len(topology.timesteps)) * 10
    data.read_import_limit_data('test_node1', 'hydrogen', import_lim)
    export_lim = np.ones(len(topology.timesteps)) * 10
    # export_lim[4] = 0
    data.read_export_limit_data('test_node1', 'electricity', export_lim)
    export_lim = np.ones(len(topology.timesteps)) * 10
    export_lim[4] = 0
    data.read_export_limit_data('test_node1', 'heat', export_lim)

    # READ TECHNOLOGY AND NETWORK DATA
    data.read_technology_data()
    data.read_network_data()

    # CHANGE TECH DYNAMICS DATA
    data.technology_data['test_node1']['testCONV2_4'].performance_data['standby_power'] = 0.2

    # INITIALIZE MODEL CONFIGURATION
    configuration = ModelConfiguration()
    configuration.performance.dynamics = 1

    energyhub = EnergyHub(data, configuration)
    # Solve model
    energyhub.quick_solve()
    print('finish')
    for i in range(1, len(topology.timesteps) + 1):
        print(energyhub.model.node_blocks['test_node1'].tech_blocks_active['testCONV3_4'].var_x[i].value)

execute = 0

# region: how to k-means cluster
if execute == 1:
    # Load data handle from file
    topology = dm.SystemTopology()
    topology.define_time_horizon(year=2001, start_date='01-01 00:00', end_date='02-01 23:00', resolution=1)

    topology.define_carriers(['electricity'])
    topology.define_nodes(['test_node1'])
    topology.define_new_technologies('test_node1', ['WindTurbine_Onshore_1500'])

    # INITIALIZE MODEL CONFIGURATION
    configuration = ModelConfiguration()

    # Initialize instance of DataHandle
    data = dm.DataHandle(topology)

    # CLIMATE DATA
    data.read_climate_data_from_file('test_node1', r'.\data\climate_data_onshore.txt')

    # DEMAND
    electricity_demand = np.ones(len(topology.timesteps)) * 10
    data.read_demand_data('test_node1', 'electricity', electricity_demand)

    # IMPORT
    electricity_import = np.ones(len(topology.timesteps)) * 10
    data.read_import_limit_data('test_node1', 'electricity', electricity_import)

    # IMPORT Prices
    electricity_price = np.ones(len(topology.timesteps)) * 1000
    data.read_import_price_data('test_node1', 'electricity', electricity_price)

    # READ TECHNOLOGY AND NETWORK DATA
    data.read_technology_data()
    data.read_network_data()

    # SOLVE WITH CLUSTERED DATA
    nr_days_cluster = 5
    clustered_data = dm.ClusteredDataHandle(data, nr_days_cluster)

    energyhub_clustered = EnergyHub(clustered_data, configuration)
    energyhub_clustered.construct_model()
    energyhub_clustered.construct_balances()

    # Solve model
    energyhub_clustered.solve_model()
    results1 = energyhub_clustered.write_results()
    results1.write_excel(Path('./userData'), 'results_clustered')


    # SOLVE WITH FULL RESOLUTION
    energyhub = EnergyHub(data, configuration)
    energyhub.construct_model()
    energyhub.construct_balances()

    # Solve model
    energyhub.solve_model()
    results2 = energyhub.write_results()
    results2.write_excel(Path('./userData'), 'results_full')

execute = 0
#region How to formulate hierarchical models with blocks
if execute == 1:
    m = ConcreteModel()

    m.t = RangeSet(1,1)
    m.tec = Set(initialize=['Tec1','Tec2'])

    m.tecBlock = Block(m.tec)

    def tec_block_rule(bl):
        bl.var_input = Var()
        bl.var_output = Var()
        def inout(model):
            return bl.var_output == 0.7 * bl.var_input
        bl.c_perf = Constraint(rule=inout)
    m.tecBlock = Block(m.tec, rule=tec_block_rule)

    newtec = ['Tec3']

    m.tec.add(newtec)
    m.tecBlock[newtec] = Block(rule=tec_block_rule)
    # for tec in m.tec:
    #     m.tecBlock2[tec].transfer_attributes_from(m.tecBlock[tec])
    # m.bla = Block()
    # m.bla.transfer_attributes_from(m.tecBlock['Tec1'].clone())

    #
    # m.tecBlock['Tec1'].add_component('bla', RangeSet(1,1))
    # m.pprint()
    # m.pprint()
    # m.tecBlock['Tec3'].pprint()
    # m.cons_balance = Constraint(expr=m.tecBlock['Tec3'].var_output == 3)
    m.pprint()



    # Set definitions
    # m.nodes = Set(initialize=['onshore','offshore'])
    # m.tecs = Set(m.nodes, dimen=1, initialize=['Tec1','Tec2'])

    # m.tecs['onshore'].pprint()
#endregion

execute = 0
#region How to define semi-continuous variables (modelled as a disjunction)
if execute == 1:
    model = ConcreteModel()
    model.t = RangeSet(1, 2)

    # We want to define a constraint 10 < input < Sx with input, S being continous, and x being a binary variable
    model.s = Var(domain=PositiveReals, bounds=(0, 100))
    model.input = Var(model.t, domain=PositiveReals, bounds=(0, 100))
    model.x = Var(domain=Binary)

    def on(dis, t):
        dis.c1 = Constraint(expr=model.input[t] == 0)
    model.d1 = Disjunct(model.t, rule = on)
    def off(dis, t):
        dis.c1 = Constraint(expr=model.input[t] <= model.s)
        dis.c2 = Constraint(expr= 10 <= model.input[t])
    model.d2 = Disjunct(model.t, rule = off)

    def bind_disjunctions(dis, t):
        return [model.d1[t], model.d2[t]]
    model.dj = Disjunction(model.t, rule=bind_disjunctions)

    def inputreq(ex, t):
        return model.input[t] == 11
    model.c3 = Constraint(model.t, rule=inputreq)
    model.obje = Objective(expr=model.s, sense=minimize)

    model.pprint()

    xfrm = TransformationFactory('gdp.bigm')
    xfrm.apply_to(model)
    solver = SolverFactory('gurobi')
    solution = solver.solve(model, tee=True)
    solution.write()
    model.display()


#endregion

execute = 0
#region How to model a piecewise affine function with dependent breakpoints
if execute == 1:
    model = ConcreteModel()

    model.t = RangeSet(1, 2)

    model.s = Var(within=NonNegativeReals, bounds=(0, 100))
    model.input = Var(model.t, domain=PositiveReals, bounds=(0, 100))
    model.output = Var(model.t, domain=PositiveReals, bounds=(0, 100))


    # disjunct for technology off
    def calculate_input_output_off(dis, t):
        def calculate_input_off(con, c_input):
            return model.input[t] == 0
        dis.const_input_off = Constraint(rule=calculate_input_off)
        def calculate_output_off(con):
            return model.output[t] == 0
        dis.const_output_off = Constraint(rule=calculate_output_off)
    model.disjunct_input_output_off = Disjunct(model.t, rule=calculate_input_output_off)

    # disjunct for technology on
    s_indicators=range(1,5)
    x_bp = [10, 12]
    def create_disjunctions(dis, t, ind):
        def calculate_input_on(con):
            return model.input[t] == x_bp[ind-1]
        dis.const_input_on = Constraint(rule=calculate_input_on)
    model.disjunct_on = Disjunct(model.t, s_indicators, rule=create_disjunctions)

    def bind_disjunctions(dis, t):
        return [model.disjunct_on[i,t] for i in s_indicators]
    model.dj = Disjunction(model.t, rule=bind_disjunctions)


    def inputreq(ex, t):
        return model.input[t] == 10
    model.c3 = Constraint(model.t, rule=inputreq)
    model.obje = Objective(expr=model.s, sense=minimize)

    model.pprint()

    xfrm = TransformationFactory('gdp.bigm')
    xfrm.apply_to(model)
    solver = SolverFactory('gurobi')
    solution = solver.solve(model, tee=True)
    solution.write()
    model.display()

#endregion

execute = 0
#region How to fit a piece-wise linear function
if execute == 1:
    nr_bp = 3

    # Read performance data from file
    performance_data = pd.read_csv('data/technology_data/CO2Capture/DAC_adsorption_data/dac_adsorption_performance.txt', sep=",")
    performance_data = performance_data.rename(columns={"T": "temp_air", "RH": "humidity"})

    # Unit Conversion of input data
    performance_data.E_tot = performance_data.E_tot.multiply(performance_data.CO2_Out / 3600) # in MWh / h
    performance_data.E_el = performance_data.E_el.multiply(performance_data.CO2_Out / 3600) # in kwh / h
    performance_data.E_th = performance_data.E_th.multiply(performance_data.CO2_Out / 3600) # in kwh / h
    performance_data.CO2_Out = performance_data.CO2_Out / 1000 # in t / h

    # Get humidity and temperature
    RH = 60
    T = 15

    # Derive performance points for each timestep
    def interpolate_performance_point(t, rh, point_data, var):
        zi = griddata((point_data.temp_air, point_data.humidity), point_data[var], (T, RH), method='linear')
        return zi

    CO2_Out = np.empty(shape=(1, len(performance_data.Point.unique())))
    E_tot = np.empty(shape=(1, len(performance_data.Point.unique())))
    E_el = np.empty(shape=(1, len(performance_data.Point.unique())))
    for point in performance_data.Point.unique():
        CO2_Out[:, point-1] = interpolate_performance_point(T, RH,
                                                   performance_data.loc[performance_data.Point == point],
                                                   'CO2_Out') *10
        E_tot[:, point-1] = interpolate_performance_point(T, RH,
                                                   performance_data.loc[performance_data.Point == point],
                                                   'E_tot')*10
        E_el[:, point-1] = interpolate_performance_point(T, RH,
                                                   performance_data.loc[performance_data.Point == point],
                                                   'E_el')*10

    # Input-Output relation
    timestep = 0
    y = {}
    x = E_tot[timestep, :].round(4).tolist()
    y['out'] = CO2_Out[timestep, :].round(4).tolist()

    fitting = fit_piecewise_function(x, y, int(nr_bp))

    pl.plot(x, y['out'], ".")
    pl.plot(fitting['bp_x'], fitting['out']['bp_y'], "-or")








    #
    # m = ConcreteModel()
    #
    # m.set_bps = RangeSet(1, nr_bp, 1)
    # m.set_datapoints = RangeSet(0, len(x)-1)
    #
    # m.bp_x = Var(m.set_bps)
    # m.bp_y = Var(m.set_bps)
    # m.SSR = Var()
    #
    # def init_x(para, d):
    #     return x[d]
    # m.x_data = Param(m.set_datapoints, initialize=init_x)
    # def init_y(para, d):
    #     return y[d]
    # m.y_data = Param(m.set_datapoints, initialize=init_y)
    #
    # def init_SSR(const):
    #
    # m.const = Constraint(rule=init_SSR)






















    nr_seg = 2
    tec = 'testCONV3_3'
    with open('./data/technology_data/' + tec + '.json') as json_file:
        technology_data = json.load(json_file)

    tec_data = technology_data['TechnologyPerf']
    performance_data = tec_data['performance']
    X = performance_data['in']
    Y = performance_data['out']
    count = nr_seg
    fitting = fit_piecewise_function(X, Y, nr_seg)

    pl.plot(X, Y['electricity'], ".")
    pl.plot(X, Y['heat'], ".")
    pl.plot(fitting['bp_x'], fitting['electricity']['bp_y'], "-or")
    pl.plot(fitting['bp_x'], fitting['heat']['bp_y'], "-or")

    pl.show()

#endregion

execute = 0
#region How to use pvlib
if execute == 1:
    # pass data from external
    temperature = 15
    dni = 800
    ghi = 900
    dhi = 100
    wind_speed = 5

    lat = 52
    lon = 5.16
    alt = 10

    # temperature = pd.Series(climate_data["temperature"], time_index)
    # dni = pd.Series(climate_data['direct_normal_irr'], time_index)
    # ghi = pd.Series(climate_data['global_horizontal_irr'], time_index)
    # dhi = pd.Series(climate_data['diffuse_horizontal_irr'], time_index)
    # wind_speed = pd.Series(climate_data["wind_speed"], time_index)

    # pass as standard vars
    module_name = 'SunPower_SPR_X20_327'
    inverter_eff = 0.96
    tilt = 20
    surface_azimuth = 180

    # Define Module
    # sandia_modules = pvlib.pvsystem.retrieve_sam('SandiaMod')
    # module = sandia_modules['Canadian_Solar_CS5P_220M___2009_']

    module_database = pvlib.pvsystem.retrieve_sam('CECMod')
    module = module_database[module_name]

    # Define temperature losses of module
    temperature_model_parameters = pvlib.temperature.TEMPERATURE_MODEL_PARAMETERS['sapm']['open_rack_glass_glass']

    # Get location
    tf = TimezoneFinder()
    tz = tf.timezone_at(lng=lon, lat=lat)
    location = pvlib.location.Location(lat, lon, tz=tz, altitude=alt)

    # Make weather data
    weather = pd.DataFrame([[ghi, dni, dhi, temperature, wind_speed]],
                           columns=['ghi', 'dni', 'dhi', 'temp_air', 'wind_speed'],
                           index=[pd.Timestamp('20170401 1200', tz=tz)])

    # Create PV model chain
    inverter_parameters = {'pdc0': 5000, 'eta_inv_nom': inverter_eff}
    system = pvlib.pvsystem.PVSystem(surface_tilt=tilt, surface_azimuth=surface_azimuth,
                      module_parameters=module,
                      inverter_parameters=inverter_parameters,
                      temperature_model_parameters=temperature_model_parameters)

    pv_model = pvlib.modelchain.ModelChain(system, location, spectral_model="no_loss", aoi_model="physical")

    pv_model.run_model(weather)


    power = pv_model.results.ac.p_mp

    # print(power/220)

    capacity_factor = power/module.STC
    specific_area = module.STC / module.A_c / 1000 / 1000

    print(capacity_factor)

    # parameters['capacity_factors'] = cap_factor

#endregion

execute = 0
#region How to make an API request for JRC
if execute == 1:
    lon = 8
    lat = 45
    year = 'typical_year'
    if year == 'typical_year':
        parameters = {
            'lon': lon,
            'lat': lat,
            'outputformat': 'json'
        }
    else:
        parameters = {
            'lon': lon,
            'lat': lat,
            'year': year,
            'outputformat': 'json'
        }

    print('Importing Climate Data...')
    response = requests.get('https://re.jrc.ec.europa.eu/api/tmy?', params=parameters)
    if response.status_code == 200:
        print('Importing Climate Data successful')
    data = response.json()
    climate_data = data['outputs']['tmy_hourly']
    temperature2m = dict()
    relative_humidity = dict()
    global_horizontal_irr = dict()
    direct_normal_irr = dict()
    diffuse_horizontal_irr = dict()
    wind_speed10m = dict()

    for t_interval in climate_data:
        print(t_interval)
        temperature2m[t_interval['time(UTC)']] = t_interval['T2m']
        relative_humidity[t_interval['time(UTC)']] = t_interval['RH']
        global_horizontal_irr[t_interval['time(UTC)']] = t_interval['G(h)']
        direct_normal_irr[t_interval['time(UTC)']] = t_interval['Gb(n)']
        diffuse_horizontal_irr[t_interval['time(UTC)']] = t_interval['Gd(h)']
        wind_speed10m[t_interval['time(UTC)']] = t_interval['WS10m']
#endregion

execute = 0
#region How to make an API request for ERA5
if execute == 1:
    lon = 8
    lat = 45
    year = 2021

    area = [lat + 0.1, lon - 0.1, lat - 0.1, lon + 0.1]
    #
    cds_client = cdsapi.Client()
    #
    # print('Retrieving ERA5 data, this might take a while!')
    data = cds_client.retrieve(
        'reanalysis-era5-single-levels',
        {
            'product_type': 'reanalysis',
            'format': 'grib',
            'variable': [
                "100u",  # 100m_u-component_of_wind
                "100v",  # 100m_v-component_of_wind
                "fsr",  # forecast_surface_roughness
                "sp",  # surface_pressure
                "fdir",  # total_sky_direct_solar_radiation_at_surface
                "ssrd",  # surface_solar_radiation_downwards
                "2t",  # 2m_temperature
                "2d", # 2m_dewpoint_temperature
                "10u",  # 10m_u-component_of_wind
                "10v",  # 10m_v-component_of_wind
            ],
            'year': year,
            'month': [
                '01'
            ],
            'day': [
                '01', '02', '03',
                '04', '05', '06',
                '07', '08', '09',
                '10', '11', '12',
                '13', '14', '15',
                '16', '17', '18',
                '19', '20', '21',
                '22', '23', '24',
                '25', '26', '27',
                '28', '29', '30',
                '31',
            ],
            'time': [
                '00:00', '01:00', '02:00',
                '03:00', '04:00', '05:00',
                '06:00', '07:00', '08:00',
                '09:00', '10:00', '11:00',
                '12:00', '13:00', '14:00',
                '15:00', '16:00', '17:00',
                '18:00', '19:00', '20:00',
                '21:00', '22:00', '23:00',
            ],
            'area': area,
        },
        'download.grib')

    data.download("C:/Users/6574114/Documents/Research/EHUB-Py/output2.nc")
    filepath = "C:/Users/6574114/Documents/Research/EHUB-Py/output2.nc"
    rootgrp = Dataset("test.nc", "w", format="NETCDF4")
    print(rootgrp.data_model)
    #
    # climate_data = data['outputs']['tmy_hourly']
    # temperature2m = dict()
    # relative_humidity = dict()
    # global_horizontal_irr = dict()
    # direct_normal_irr = dict()
    # diffuse_horizontal_irr = dict()
    # wind_speed10m = dict()
    #
    # for t_interval in climate_data:
    #     print(t_interval)
    #     temperature2m[t_interval['time(UTC)']] = t_interval['T2m']
    #     relative_humidity[t_interval['time(UTC)']] = t_interval['RH']
    #     global_horizontal_irr[t_interval['time(UTC)']] = t_interval['G(h)']
    #     direct_normal_irr[t_interval['time(UTC)']] = t_interval['Gb(n)']
    #     diffuse_horizontal_irr[t_interval['time(UTC)']] = t_interval['Gd(h)']
    #     wind_speed10m[t_interval['time(UTC)']] = t_interval['WS10m']



<|MERGE_RESOLUTION|>--- conflicted
+++ resolved
@@ -22,7 +22,6 @@
 import src.model_construction as mc
 from src.model_configuration import ModelConfiguration
 
-<<<<<<< HEAD
 execute = 0
 
 if execute == 1:
@@ -51,10 +50,6 @@
 
 
 execute = 1
-=======
-
-execute = 0
->>>>>>> 041b3f1a
 
 if execute == 1:
     data = dm.load_object(r'./test/test_data/technology_dynamics_CONV1_4.p')
@@ -74,14 +69,7 @@
 
 
     configuration = ModelConfiguration()
-<<<<<<< HEAD
     configuration.performance.dynamics = 1
-=======
-    # configuration.optimization.typicaldays.N = 4
-    configuration.optimization.timestaging = 2
-    # configuration.energybalance.violation = -1
-    # configuration.energybalance.copperplate = 0
->>>>>>> 041b3f1a
 
     # Solve model
     energyhub = EnergyHub(data, configuration)
@@ -89,14 +77,11 @@
 
     print('finish')
 
-<<<<<<< HEAD
+
     for i in range(1, 10):
         print(energyhub.model.node_blocks['test_node1'].tech_blocks_active['testCONV3_4'].var_x[i].value)
 
 execute = 0
-=======
-execute = 1
->>>>>>> 041b3f1a
 
 if execute == 1:
     topology = dm.SystemTopology()
