from pyomo.environ import *
from pyomo.gdp import *
import pylab as pl
import pvlib
import numpy as np
import requests
import json
import pandas as pd
from timezonefinder import TimezoneFinder
import src.data_management as dm
from src.energyhub import EnergyHub
from src.data_management.components.fit_technology_performance import fit_piecewise_function
from scipy.interpolate import griddata
# from netCDF4 import Dataset

import src.data_management as dm
from src.energyhub import EnergyHub as ehub
import src.model_construction as mc
from src.model_configuration import ModelConfiguration

execute = 1

if execute == 1:
<<<<<<< HEAD
    data = dm.load_object(r'./test/test_data/technology_CONV1_2.p')
    # data = dm.load_object(r'./test/test_data/time_algorithms.p')
=======
    # data = dm.load_object(r'./test/test_data/technology_CONV1_2.p')
    data = dm.load_object(r'./test/test_data/time_algorithms.p')
>>>>>>> 5b4e4438
    data.read_technology_data()

    # INITIALIZE MODEL CONFIGURATION
    configuration = ModelConfiguration()
<<<<<<< HEAD
    # configuration.optimization.typicaldays.N = 4
    # configuration.optimization.typicaldays.method = 1
    # configuration.energybalance.violation = -1
    # configuration.energybalance.copperplate = 0
    configuration.performance.dynamics = 2
    configuration.performance.dynamicsOn = ['testCONV1_2']
=======
    configuration.optimization.typicaldays.N = 4
    # configuration.energybalance.violation = -1
    # configuration.energybalance.copperplate = 0
>>>>>>> 5b4e4438

    energyhub = EnergyHub(data, configuration)
    # Solve model
    energyhub.quick_solve()
    print('finish')

execute = 0

if execute == 1:
    topology = dm.SystemTopology()
    topology.define_time_horizon(year=2001, start_date='01-01 00:00', end_date='01-31 23:00', resolution=1)
    topology.define_carriers(['electricity', 'gas', 'hydrogen'])
    topology.define_nodes(['test_node1', 'test_node2'])
    topology.define_new_technologies('test_node1', ['GasTurbine_simple', 'Storage_Battery'])
    topology.define_new_technologies('test_node2', ['Photovoltaic', 'WindTurbine_Onshore_1500'])

    # Initialize instance of DataHandle
    data = dm.DataHandle(topology)

    # NETWORKS
    distance = dm.create_empty_network_matrix(topology.nodes)
    distance.at['test_node1', 'test_node2'] = 1
    distance.at['test_node2', 'test_node1'] = 1
    connection = dm.create_empty_network_matrix(topology.nodes)
    connection.at['test_node1', 'test_node2'] = 1
    connection.at['test_node2', 'test_node1'] = 1
    topology.define_new_network('electricityTest', distance=distance, connections=connection)

    # CLIMATE DATA
    data.read_climate_data_from_file('test_node1', r'./test/climate_data_test.p')
    data.read_climate_data_from_file('test_node2', r'./test/climate_data_test.p')

    # DEMAND
    electricity_demand = np.ones(len(topology.timesteps)) * 100
    data.read_demand_data('test_node1', 'electricity', electricity_demand)

    # IMPORT
    gas_import = np.ones(len(topology.timesteps)) * 10
    data.read_import_limit_data('test_node1', 'gas', gas_import)

    # READ TECHNOLOGY AND NETWORK DATA
    data.read_technology_data()
    # nr_days_cluster = 40
    # clustered_data = dm.ClusteredDataHandle(data, nr_days_cluster)
    #
    # INITIALIZE MODEL CONFIGURATION
    configuration = ModelConfiguration()
    configuration.optimization.timestaging = 4

    energyhub = EnergyHub(data, configuration)
    energyhub.construct_model()
    energyhub.construct_balances()

    # Solve model
    energyhub.quick_solve()

execute = 0

# region: how to k-means cluster
if execute == 1:
    # Load data handle from file
    topology = dm.SystemTopology()
    topology.define_time_horizon(year=2001, start_date='01-01 00:00', end_date='02-01 23:00', resolution=1)

    topology.define_carriers(['electricity'])
    topology.define_nodes(['test_node1'])
    topology.define_new_technologies('test_node1', ['WindTurbine_Onshore_1500'])

    # INITIALIZE MODEL CONFIGURATION
    configuration = ModelConfiguration()

    # Initialize instance of DataHandle
    data = dm.DataHandle(topology)

    # CLIMATE DATA
    data.read_climate_data_from_file('test_node1', r'.\data\climate_data_onshore.txt')

    # DEMAND
    electricity_demand = np.ones(len(topology.timesteps)) * 10
    data.read_demand_data('test_node1', 'electricity', electricity_demand)

    # IMPORT
    electricity_import = np.ones(len(topology.timesteps)) * 10
    data.read_import_limit_data('test_node1', 'electricity', electricity_import)

    # IMPORT Prices
    electricity_price = np.ones(len(topology.timesteps)) * 1000
    data.read_import_price_data('test_node1', 'electricity', electricity_price)

    # READ TECHNOLOGY AND NETWORK DATA
    data.read_technology_data()
    data.read_network_data()

    # SOLVE WITH CLUSTERED DATA
    nr_days_cluster = 5
    clustered_data = dm.ClusteredDataHandle(data, nr_days_cluster)

    energyhub_clustered = EnergyHub(clustered_data, configuration)
    energyhub_clustered.construct_model()
    energyhub_clustered.construct_balances()

    # Solve model
    energyhub_clustered.solve_model()
    results1 = energyhub_clustered.write_results()
    results1.write_excel(r'.\userData\results_clustered')


    # SOLVE WITH FULL RESOLUTION
    energyhub = EnergyHub(data, configuration)
    energyhub.construct_model()
    energyhub.construct_balances()

    # Solve model
    energyhub.solve_model()
    results2 = energyhub.write_results()
    results2.write_excel(r'.\userData\results_full')

execute = 0
#region How to formulate hierarchical models with blocks
if execute == 1:
    m = ConcreteModel()

    m.t = RangeSet(1,1)
    m.tec = Set(initialize=['Tec1','Tec2'])

    m.tecBlock = Block(m.tec)

    def tec_block_rule(bl):
        bl.var_input = Var()
        bl.var_output = Var()
        def inout(model):
            return bl.var_output == 0.7 * bl.var_input
        bl.c_perf = Constraint(rule=inout)
    m.tecBlock = Block(m.tec, rule=tec_block_rule)

    newtec = ['Tec3']

    m.tec.add(newtec)
    m.tecBlock[newtec] = Block(rule=tec_block_rule)
    # for tec in m.tec:
    #     m.tecBlock2[tec].transfer_attributes_from(m.tecBlock[tec])
    # m.bla = Block()
    # m.bla.transfer_attributes_from(m.tecBlock['Tec1'].clone())

    #
    # m.tecBlock['Tec1'].add_component('bla', RangeSet(1,1))
    # m.pprint()
    # m.pprint()
    # m.tecBlock['Tec3'].pprint()
    # m.cons_balance = Constraint(expr=m.tecBlock['Tec3'].var_output == 3)
    m.pprint()



    # Set definitions
    # m.nodes = Set(initialize=['onshore','offshore'])
    # m.tecs = Set(m.nodes, dimen=1, initialize=['Tec1','Tec2'])

    # m.tecs['onshore'].pprint()
#endregion

execute = 0
#region How to define semi-continuous variables (modelled as a disjunction)
if execute == 1:
    model = ConcreteModel()
    model.t = RangeSet(1, 2)

    # We want to define a constraint 10 < input < Sx with input, S being continous, and x being a binary variable
    model.s = Var(domain=PositiveReals, bounds=(0, 100))
    model.input = Var(model.t, domain=PositiveReals, bounds=(0, 100))
    model.x = Var(domain=Binary)

    def on(dis, t):
        dis.c1 = Constraint(expr=model.input[t] == 0)
    model.d1 = Disjunct(model.t, rule = on)
    def off(dis, t):
        dis.c1 = Constraint(expr=model.input[t] <= model.s)
        dis.c2 = Constraint(expr= 10 <= model.input[t])
    model.d2 = Disjunct(model.t, rule = off)

    def bind_disjunctions(dis, t):
        return [model.d1[t], model.d2[t]]
    model.dj = Disjunction(model.t, rule=bind_disjunctions)

    def inputreq(ex, t):
        return model.input[t] == 11
    model.c3 = Constraint(model.t, rule=inputreq)
    model.obje = Objective(expr=model.s, sense=minimize)

    model.pprint()

    xfrm = TransformationFactory('gdp.bigm')
    xfrm.apply_to(model)
    solver = SolverFactory('gurobi')
    solution = solver.solve(model, tee=True)
    solution.write()
    model.display()


#endregion

execute = 0
#region How to model a piecewise affine function with dependent breakpoints
if execute == 1:
    model = ConcreteModel()

    model.t = RangeSet(1, 2)

    model.s = Var(within=NonNegativeReals, bounds=(0, 100))
    model.input = Var(model.t, domain=PositiveReals, bounds=(0, 100))
    model.output = Var(model.t, domain=PositiveReals, bounds=(0, 100))


    # disjunct for technology off
    def calculate_input_output_off(dis, t):
        def calculate_input_off(con, c_input):
            return model.input[t] == 0
        dis.const_input_off = Constraint(rule=calculate_input_off)
        def calculate_output_off(con):
            return model.output[t] == 0
        dis.const_output_off = Constraint(rule=calculate_output_off)
    model.disjunct_input_output_off = Disjunct(model.t, rule=calculate_input_output_off)

    # disjunct for technology on
    s_indicators=range(1,5)
    x_bp = [10, 12]
    def create_disjunctions(dis, t, ind):
        def calculate_input_on(con):
            return model.input[t] == x_bp[ind-1]
        dis.const_input_on = Constraint(rule=calculate_input_on)
    model.disjunct_on = Disjunct(model.t, s_indicators, rule=create_disjunctions)

    def bind_disjunctions(dis, t):
        return [model.disjunct_on[i,t] for i in s_indicators]
    model.dj = Disjunction(model.t, rule=bind_disjunctions)


    def inputreq(ex, t):
        return model.input[t] == 10
    model.c3 = Constraint(model.t, rule=inputreq)
    model.obje = Objective(expr=model.s, sense=minimize)

    model.pprint()

    xfrm = TransformationFactory('gdp.bigm')
    xfrm.apply_to(model)
    solver = SolverFactory('gurobi')
    solution = solver.solve(model, tee=True)
    solution.write()
    model.display()

#endregion

execute = 0
#region How to fit a piece-wise linear function
if execute == 1:
    nr_bp = 3

    # Read performance data from file
    performance_data = pd.read_csv('data/technology_data/CO2Capture/DAC_adsorption_data/dac_adsorption_performance.txt', sep=",")
    performance_data = performance_data.rename(columns={"T": "temp_air", "RH": "humidity"})

    # Unit Conversion of input data
    performance_data.E_tot = performance_data.E_tot.multiply(performance_data.CO2_Out / 3600) # in MWh / h
    performance_data.E_el = performance_data.E_el.multiply(performance_data.CO2_Out / 3600) # in kwh / h
    performance_data.E_th = performance_data.E_th.multiply(performance_data.CO2_Out / 3600) # in kwh / h
    performance_data.CO2_Out = performance_data.CO2_Out / 1000 # in t / h

    # Get humidity and temperature
    RH = 60
    T = 15

    # Derive performance points for each timestep
    def interpolate_performance_point(t, rh, point_data, var):
        zi = griddata((point_data.temp_air, point_data.humidity), point_data[var], (T, RH), method='linear')
        return zi

    CO2_Out = np.empty(shape=(1, len(performance_data.Point.unique())))
    E_tot = np.empty(shape=(1, len(performance_data.Point.unique())))
    E_el = np.empty(shape=(1, len(performance_data.Point.unique())))
    for point in performance_data.Point.unique():
        CO2_Out[:, point-1] = interpolate_performance_point(T, RH,
                                                   performance_data.loc[performance_data.Point == point],
                                                   'CO2_Out') *10
        E_tot[:, point-1] = interpolate_performance_point(T, RH,
                                                   performance_data.loc[performance_data.Point == point],
                                                   'E_tot')*10
        E_el[:, point-1] = interpolate_performance_point(T, RH,
                                                   performance_data.loc[performance_data.Point == point],
                                                   'E_el')*10

    # Input-Output relation
    timestep = 0
    y = {}
    x = E_tot[timestep, :].round(4).tolist()
    y['out'] = CO2_Out[timestep, :].round(4).tolist()

    fitting = fit_piecewise_function(x, y, int(nr_bp))

    pl.plot(x, y['out'], ".")
    pl.plot(fitting['bp_x'], fitting['out']['bp_y'], "-or")








    #
    # m = ConcreteModel()
    #
    # m.set_bps = RangeSet(1, nr_bp, 1)
    # m.set_datapoints = RangeSet(0, len(x)-1)
    #
    # m.bp_x = Var(m.set_bps)
    # m.bp_y = Var(m.set_bps)
    # m.SSR = Var()
    #
    # def init_x(para, d):
    #     return x[d]
    # m.x_data = Param(m.set_datapoints, initialize=init_x)
    # def init_y(para, d):
    #     return y[d]
    # m.y_data = Param(m.set_datapoints, initialize=init_y)
    #
    # def init_SSR(const):
    #
    # m.const = Constraint(rule=init_SSR)






















    nr_seg = 2
    tec = 'testCONV3_3'
    with open('./data/technology_data/' + tec + '.json') as json_file:
        technology_data = json.load(json_file)

    tec_data = technology_data['TechnologyPerf']
    performance_data = tec_data['performance']
    X = performance_data['in']
    Y = performance_data['out']
    count = nr_seg
    fitting = fit_piecewise_function(X, Y, nr_seg)

    pl.plot(X, Y['electricity'], ".")
    pl.plot(X, Y['heat'], ".")
    pl.plot(fitting['bp_x'], fitting['electricity']['bp_y'], "-or")
    pl.plot(fitting['bp_x'], fitting['heat']['bp_y'], "-or")

    pl.show()

#endregion

execute = 0
#region How to use pvlib
if execute == 1:
    # pass data from external
    temperature = 15
    dni = 800
    ghi = 900
    dhi = 100
    wind_speed = 5

    lat = 52
    lon = 5.16
    alt = 10

    # temperature = pd.Series(climate_data["temperature"], time_index)
    # dni = pd.Series(climate_data['direct_normal_irr'], time_index)
    # ghi = pd.Series(climate_data['global_horizontal_irr'], time_index)
    # dhi = pd.Series(climate_data['diffuse_horizontal_irr'], time_index)
    # wind_speed = pd.Series(climate_data["wind_speed"], time_index)

    # pass as standard vars
    module_name = 'SunPower_SPR_X20_327'
    inverter_eff = 0.96
    tilt = 20
    surface_azimuth = 180

    # Define Module
    # sandia_modules = pvlib.pvsystem.retrieve_sam('SandiaMod')
    # module = sandia_modules['Canadian_Solar_CS5P_220M___2009_']

    module_database = pvlib.pvsystem.retrieve_sam('CECMod')
    module = module_database[module_name]

    # Define temperature losses of module
    temperature_model_parameters = pvlib.temperature.TEMPERATURE_MODEL_PARAMETERS['sapm']['open_rack_glass_glass']

    # Get location
    tf = TimezoneFinder()
    tz = tf.timezone_at(lng=lon, lat=lat)
    location = pvlib.location.Location(lat, lon, tz=tz, altitude=alt)

    # Make weather data
    weather = pd.DataFrame([[ghi, dni, dhi, temperature, wind_speed]],
                           columns=['ghi', 'dni', 'dhi', 'temp_air', 'wind_speed'],
                           index=[pd.Timestamp('20170401 1200', tz=tz)])

    # Create PV model chain
    inverter_parameters = {'pdc0': 5000, 'eta_inv_nom': inverter_eff}
    system = pvlib.pvsystem.PVSystem(surface_tilt=tilt, surface_azimuth=surface_azimuth,
                      module_parameters=module,
                      inverter_parameters=inverter_parameters,
                      temperature_model_parameters=temperature_model_parameters)

    pv_model = pvlib.modelchain.ModelChain(system, location, spectral_model="no_loss", aoi_model="physical")

    pv_model.run_model(weather)


    power = pv_model.results.ac.p_mp

    # print(power/220)

    capacity_factor = power/module.STC
    specific_area = module.STC / module.A_c / 1000 / 1000

    print(capacity_factor)

    # parameters['capacity_factors'] = cap_factor

#endregion

execute = 0
#region How to make an API request for JRC
if execute == 1:
    lon = 8
    lat = 45
    year = 'typical_year'
    if year == 'typical_year':
        parameters = {
            'lon': lon,
            'lat': lat,
            'outputformat': 'json'
        }
    else:
        parameters = {
            'lon': lon,
            'lat': lat,
            'year': year,
            'outputformat': 'json'
        }

    print('Importing Climate Data...')
    response = requests.get('https://re.jrc.ec.europa.eu/api/tmy?', params=parameters)
    if response.status_code == 200:
        print('Importing Climate Data successful')
    data = response.json()
    climate_data = data['outputs']['tmy_hourly']
    temperature2m = dict()
    relative_humidity = dict()
    global_horizontal_irr = dict()
    direct_normal_irr = dict()
    diffuse_horizontal_irr = dict()
    wind_speed10m = dict()

    for t_interval in climate_data:
        print(t_interval)
        temperature2m[t_interval['time(UTC)']] = t_interval['T2m']
        relative_humidity[t_interval['time(UTC)']] = t_interval['RH']
        global_horizontal_irr[t_interval['time(UTC)']] = t_interval['G(h)']
        direct_normal_irr[t_interval['time(UTC)']] = t_interval['Gb(n)']
        diffuse_horizontal_irr[t_interval['time(UTC)']] = t_interval['Gd(h)']
        wind_speed10m[t_interval['time(UTC)']] = t_interval['WS10m']
#endregion

execute = 1
#region How to make an API request for ERA5
if execute == 1:
    lon = 8
    lat = 45
    year = 2021

    area = [lat + 0.1, lon - 0.1, lat - 0.1, lon + 0.1]
    #
    cds_client = cdsapi.Client()
    #
    # print('Retrieving ERA5 data, this might take a while!')
    data = cds_client.retrieve(
        'reanalysis-era5-single-levels',
        {
            'product_type': 'reanalysis',
            'format': 'grib',
            'variable': [
                "100u",  # 100m_u-component_of_wind
                "100v",  # 100m_v-component_of_wind
                "fsr",  # forecast_surface_roughness
                "sp",  # surface_pressure
                "fdir",  # total_sky_direct_solar_radiation_at_surface
                "ssrd",  # surface_solar_radiation_downwards
                "2t",  # 2m_temperature
                "2d", # 2m_dewpoint_temperature
                "10u",  # 10m_u-component_of_wind
                "10v",  # 10m_v-component_of_wind
            ],
            'year': year,
            'month': [
                '01'
            ],
            'day': [
                '01', '02', '03',
                '04', '05', '06',
                '07', '08', '09',
                '10', '11', '12',
                '13', '14', '15',
                '16', '17', '18',
                '19', '20', '21',
                '22', '23', '24',
                '25', '26', '27',
                '28', '29', '30',
                '31',
            ],
            'time': [
                '00:00', '01:00', '02:00',
                '03:00', '04:00', '05:00',
                '06:00', '07:00', '08:00',
                '09:00', '10:00', '11:00',
                '12:00', '13:00', '14:00',
                '15:00', '16:00', '17:00',
                '18:00', '19:00', '20:00',
                '21:00', '22:00', '23:00',
            ],
            'area': area,
        },
        'download.grib')

    data.download("C:/Users/6574114/Documents/Research/EHUB-Py/output2.nc")
    filepath = "C:/Users/6574114/Documents/Research/EHUB-Py/output2.nc"
    rootgrp = Dataset("test.nc", "w", format="NETCDF4")
    print(rootgrp.data_model)
    #
    # climate_data = data['outputs']['tmy_hourly']
    # temperature2m = dict()
    # relative_humidity = dict()
    # global_horizontal_irr = dict()
    # direct_normal_irr = dict()
    # diffuse_horizontal_irr = dict()
    # wind_speed10m = dict()
    #
    # for t_interval in climate_data:
    #     print(t_interval)
    #     temperature2m[t_interval['time(UTC)']] = t_interval['T2m']
    #     relative_humidity[t_interval['time(UTC)']] = t_interval['RH']
    #     global_horizontal_irr[t_interval['time(UTC)']] = t_interval['G(h)']
    #     direct_normal_irr[t_interval['time(UTC)']] = t_interval['Gb(n)']
    #     diffuse_horizontal_irr[t_interval['time(UTC)']] = t_interval['Gd(h)']
    #     wind_speed10m[t_interval['time(UTC)']] = t_interval['WS10m']



<|MERGE_RESOLUTION|>--- conflicted
+++ resolved
@@ -21,29 +21,20 @@
 execute = 1
 
 if execute == 1:
-<<<<<<< HEAD
-    data = dm.load_object(r'./test/test_data/technology_CONV1_2.p')
-    # data = dm.load_object(r'./test/test_data/time_algorithms.p')
-=======
     # data = dm.load_object(r'./test/test_data/technology_CONV1_2.p')
     data = dm.load_object(r'./test/test_data/time_algorithms.p')
->>>>>>> 5b4e4438
+
     data.read_technology_data()
 
     # INITIALIZE MODEL CONFIGURATION
     configuration = ModelConfiguration()
-<<<<<<< HEAD
     # configuration.optimization.typicaldays.N = 4
-    # configuration.optimization.typicaldays.method = 1
+    # configuration.optimization.typicaldays.method = 2
     # configuration.energybalance.violation = -1
     # configuration.energybalance.copperplate = 0
     configuration.performance.dynamics = 2
     configuration.performance.dynamicsOn = ['testCONV1_2']
-=======
-    configuration.optimization.typicaldays.N = 4
-    # configuration.energybalance.violation = -1
-    # configuration.energybalance.copperplate = 0
->>>>>>> 5b4e4438
+
 
     energyhub = EnergyHub(data, configuration)
     # Solve model
