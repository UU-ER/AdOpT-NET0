from ..component import ModelComponent
from ..utilities import (
    annualize,
    set_discount_rate,
    perform_disjunct_relaxation,
    determine_variable_scaling,
    determine_constraint_scaling,
)
from ...logger import log_event

import pandas as pd
import copy
import pyomo.environ as pyo
import pyomo.gdp as gdp


class Network(ModelComponent):
    """
    Class to read and manage data for networks

    For each connection between nodes, an arc is created, with its respective cost, flows, losses and \
    consumption at nodes.

    Networks that can be used in two directions (e.g. electricity cables), are called bidirectional and are \
    treated respectively with their size and costs. Other networks, e.g. pipelines, require two installations \
    to be able to transport in two directions. As such their CAPEX is double.

    **Set declarations:**

    - Set of network carrier (i.e. only one carrier, that is transported in the network)
    - Set of all arcs (from_node, to_node)
    - In case the network is bidirectional: Set of unique arcs (i.e. for each pair of arcs, one unique entry)
    - Furthermore for each node:

        * A set of nodes it receives from
        * A set of nodes it sends to

    **Parameter declarations:**

    - Min Size (for each arc)
    - Max Size (for each arc)
    - :math:`{\gamma}_1, {\gamma}_2, {\gamma}_3, {\gamma}_4` for CAPEX calculation  \
      (annualized from given data on up-front CAPEX, lifetime and discount rate)
    - Variable OPEX
    - Fixed OPEX
    - Network losses (in % per km and flow) :math:`{\mu}`
    - Minimum transport (% of rated capacity)
    - Parameters for energy consumption at receiving and sending node

    **Variable declarations:**

    - CAPEX: ``var_capex``
    - Variable OPEX: ``var_opex_variable``
    - Fixed OPEX: ``var_opex_fixed``
    - Furthermore for each node:

        * Inflow to node (as a sum of all inflows from other nodes): ``var_inflow``
        * Outflow from node (as a sum of all outflows toother nodes): ``var_outflow``
        * Consumption of other carriers (e.g. electricity required for compression of a gas): ``var_consumption``

    **Arc Block declaration**

    Each arc represents a connection between two nodes, and is thus indexed by (node_from, node_to). For each arc,
    the following components are defined. Each variable is indexed by the timestep :math:`t` (here left out
    for convinience).

    - Decision Variables:

        * Size :math:`S`
        * Flow :math:`flow`
        * Losses :math:`loss`
        * CAPEX: :math:`CAPEX`
        * Variable :math:`OPEXvariable`
        * Fixed :math:`OPEXfixed`
        * If consumption at nodes exists for network:

          * Consumption at sending node :math:`Consumption_{nodeFrom}`
          * Consumption at receiving node :math:`Consumption_{nodeTo}`

    - Constraint definitions

        * Flow losses:

          .. math::
            loss = flow * {\mu}

        * Flow constraints:

          .. math::
            S * minTransport \leq flow \leq S

        * Consumption at sending and receiving node:

          .. math::
            Consumption_{nodeFrom} = flow * k_{1, send} + flow * distance * k_{2, send}

          .. math::
            Consumption_{nodeTo} = flow * k_{1, receive} + flow * distance * k_{2, receive}

        * CAPEX of respective arc. The CAPEX is calculated as follows:

          .. math::
            CAPEX_{arc} = {\gamma}_1 + {\gamma}_2 * S + {\gamma}_3 * distance + {\gamma}_4 * S * distance

        * Variable OPEX:

          .. math::
            OPEXvariable_{arc} = CAPEX_{arc} * opex_{variable}

    **Constraint declarations**
    This part calculates variables for all respective nodes and enforces constraints for bi-directional networks.

    - If network is bi-directional, the sizes in both directions are equal, and only one direction of flow is
      possible in each time step:

      .. math::
        S_{nodeFrom, nodeTo} = S_{nodeTo, nodeFrom}\forall unique arcs

      .. math::
        flow_{nodeFrom, nodeTo} = 0 \lor flow_{nodeTo, nodeFrom} = 0

    - CAPEX calculation of whole network as a sum of CAPEX of all arcs. For bi-directional networks, each arc
      is only considered once, regardless of the direction of the arc.

    - OPEX fix, as fraction of total CAPEX

    - OPEX variable as a sum of variable OPEX for each arc

    - Total network costs as the sum of OPEX and CAPEX

    - Total inflow and outflow as a sum for each node:

      .. math::
        outflow_{node} = \sum_{nodeTo \in sendsto_{node}} flow_{node, nodeTo}

      .. math::
        inflow_{node} = \sum_{nodeFrom \in receivesFrom_{node}} flow_{nodeFrom, node} - losses_{nodeFrom, node}

    - Energy consumption of other carriers at each node.

    """

    def __init__(self, netw_data: dict):
        """
        Initializes network class from network data

        :param dict netw_data: technology data
        """
        super().__init__(netw_data)

        # General information
        self.connection = []
        self.distance = []
        self.size_max_arcs = []
        self.energy_consumption = {}

        # Technology Performance
        self.performance_data = netw_data["NetworkPerf"]
        if self.performance_data["energyconsumption"]:
            self._calculate_energy_consumption()

        self.set_nodes = []
        self.set_t = []

        self.scaling_factors = []
        if "ScalingFactors" in netw_data:
            self.scaling_factors = netw_data["ScalingFactors"]

    def construct_netw_model(
        self, b_netw, data: dict, set_nodes, set_t_full, set_t_clustered
    ):
        """
        Adds a network as model block.

        :param b_netw: pyomo network block
        :param dict data: dict containing model information
        :param set_nodes: pyomo set containing all nodes
        :param set_t_full: pyomo set containing timesteps
        :param set_t_clustered: pyomo set containing clustered timesteps
        :return: pyomo block with network model
        """
        # LOG
        log_event(f"\t - Constructing Network {self.name}")

        # Data from energyhub
        self.set_nodes = set_nodes
        self.set_t = set_t_full

        b_netw = self._define_possible_arcs(b_netw)

        if self.performance_data["bidirectional"] == 1:
            b_netw = self._define_unique_arcs(b_netw)

        b_netw = self._define_size(b_netw)
        b_netw = self._define_capex_parameters(b_netw, data)
        b_netw = self._define_opex_parameters(b_netw)
        b_netw = self._define_emission_vars(b_netw)
        b_netw = self._define_network_characteristics(b_netw)
        b_netw = self._define_inflow_vars(b_netw)
        b_netw = self._define_outflow_vars(b_netw)

        if self.energy_consumption:
            b_netw = self._define_energyconsumption_parameters(b_netw)

        def arc_block_init(b_arc, node_from, node_to):
            """
            Establish each arc as a block

            INDEXED BY: (from, to)
            - size
            - flow
            - losses
            - consumption at from node
            - consumption at to node
            """

            b_arc.big_m_transformation_required = 0
            b_arc = self._define_size_arc(b_arc, b_netw, node_from, node_to)
            b_arc = self._define_capex_arc(b_arc, b_netw, node_from, node_to)
            b_arc = self._define_flow(b_arc, b_netw)
            b_arc = self._define_opex_arc(b_arc, b_netw)
            b_arc = self._define_emissions_arc(b_arc, b_netw)

            if self.energy_consumption:
                b_arc = self._define_energyconsumption_arc(b_arc, b_netw)

            if b_arc.big_m_transformation_required:
                b_arc = perform_disjunct_relaxation(b_arc)

            # LOG
            log_event(
                f"\t\t - Constructing Arc {node_from} - {node_to} " f"completed",
                print_it=False,
            )

        b_netw.arc_block = pyo.Block(b_netw.set_arcs, rule=arc_block_init)

        # CONSTRAINTS FOR BIDIRECTIONAL NETWORKS
        if self.performance_data["bidirectional"]:
            b_netw = self._define_bidirectional_constraints(b_netw)

        b_netw = self._define_capex_total(b_netw)
        b_netw = self._define_opex_total(b_netw)
        b_netw = self._define_inflow_constraints(b_netw)
        b_netw = self._define_outflow_constraints(b_netw)
        b_netw = self._define_emission_constraints(b_netw)

        if self.energy_consumption:
            b_netw = self._define_energyconsumption_total(b_netw)

<<<<<<< HEAD
        return b_netw

    def write_results_netw_design(self, h5_group, model_block):
        """
        Function to report results of networks after optimization

        :param model_block: network model block
        :return: dict results: holds results
        """

        h5_group.create_dataset(
            "para_capex_gamma1", data=model_block.para_capex_gamma1.value
        )
        h5_group.create_dataset(
            "para_capex_gamma2", data=model_block.para_capex_gamma2.value
        )
        h5_group.create_dataset(
            "para_capex_gamma3", data=model_block.para_capex_gamma3.value
        )
        h5_group.create_dataset(
            "para_capex_gamma4", data=model_block.para_capex_gamma4.value
        )

        for arc_name in model_block.set_arcs:
            arc = model_block.arc_block[arc_name]
            str = "".join(arc_name)
            arc_group = h5_group.create_group(str)

            arc_group.create_dataset("network", data=self.name)
            arc_group.create_dataset("fromNode", data=arc_name[0])
            arc_group.create_dataset("toNode", data=arc_name[1])
            arc_group.create_dataset("size", data=arc.var_size.value)
            arc_group.create_dataset("capex", data=arc.var_capex.value)
            arc_group.create_dataset(
                "opex_fixed",
                data=[model_block.para_opex_fixed.value * arc.var_capex_aux.value],
            )
            arc_group.create_dataset(
                "opex_variable",
                data=sum(arc.var_opex_variable[t].value for t in self.set_t),
            )
            arc_group.create_dataset(
                "total_flow", data=sum(arc.var_flow[t].value for t in self.set_t)
            )
            total_emissions = (
                sum(arc.var_flow[t].value for t in self.set_t)
                * model_block.para_emissionfactor
                + sum(arc.var_losses[t].value for t in self.set_t)
                * model_block.para_loss2emissions
            )
            arc_group.create_dataset("total_emissions", data=total_emissions)

    def write_results_netw_operation(self, h5_group, model_block):

        for arc_name in model_block.set_arcs:
            arc = model_block.arc_block[arc_name]
            str = "".join(arc_name)
            arc_group = h5_group.create_group(str)

            arc_group.create_dataset(
                "flow", data=[arc.var_flow[t].value for t in self.set_t]
            )
            arc_group.create_dataset(
                "losses", data=[arc.var_losses[t].value for t in self.set_t]
            )

            if arc.find_component("var_consumption_send"):
                for car in model_block.set_consumed_carriers:

                    arc_group.create_dataset(
                        "consumption_send" + car,
                        data=[
                            arc.var_consumption_send[t, car].value for t in self.set_t
                        ],
                    )
                    arc_group.create_dataset(
                        "consumption_receive" + car,
                        data=[
                            arc.var_consumption_receive[t, car].value
                            for t in self.set_t
                        ],
                    )

    def scale_model(self, b_netw, model, config):
        """
        Scales technology model
        """
=======
        # LOG
        log_event(f"\t - Constructing Network {self.name} completed", print_it=False)
>>>>>>> a7a40916

        return b_netw

    def _define_possible_arcs(self, b_netw):
        """
        Define all possible arcs that have a connection

        :param b_netw: pyomo network block
        :return: pyomo network block
        """
        connection = copy.deepcopy(self.connection[:])

        def init_arcs_set(set):
            for from_node in connection:
                for to_node in connection[from_node].index:
                    if connection.at[from_node, to_node] == 1:
                        yield [from_node, to_node]

        b_netw.set_arcs = pyo.Set(initialize=init_arcs_set)

        def init_nodesIn(set, node):
            for i, j in b_netw.set_arcs:
                if j == node:
                    yield i

        b_netw.set_receives_from = pyo.Set(self.set_nodes, initialize=init_nodesIn)

        def init_nodesOut(set, node):
            for i, j in b_netw.set_arcs:
                if i == node:
                    yield j

        b_netw.set_sends_to = pyo.Set(self.set_nodes, initialize=init_nodesOut)

        return b_netw

    def _define_unique_arcs(self, b_netw):
        """
        Define arcs that are unique (one arc per direction)

        :param b_netw: pyomo network block
        :return: pyomo network block
        """
        connection = copy.deepcopy(self.connection[:])

        def init_arcs_all(set):
            for from_node in connection:
                for to_node in connection[from_node].index:
                    if connection.at[from_node, to_node] == 1:
                        connection.at[to_node, from_node] = 0
                        yield [from_node, to_node]

        b_netw.set_arcs_unique = pyo.Set(initialize=init_arcs_all)

        return b_netw

    def _define_size(self, b_netw):
        """
        Defines parameters related to network size.

        :param b_netw: pyomo network block
        :return: pyomo network block
        """
        performance_data = self.performance_data

        if "rated_capacity" in performance_data:
            b_netw.para_rated_capacity = performance_data["rated_capacity"]
        else:
            b_netw.para_rated_capacity = 1

        b_netw.para_size_min = pyo.Param(
            domain=pyo.NonNegativeReals, initialize=self.size_min, mutable=True
        )

        if self.existing:
            # Parameters for initial size
            def init_size_initial(param, node_from, node_to):
                return self.size_initial.at[node_from, node_to]

            b_netw.para_size_initial = pyo.Param(
                b_netw.set_arcs,
                domain=pyo.NonNegativeReals,
                initialize=init_size_initial,
            )
            # Check if sizes in both direction are the same for bidirectional existing networks
            if performance_data["bidirectional"] == 1:
                for from_node in self.size_initial:
                    for to_node in self.size_initial[from_node].index:
                        assert (
                            self.size_initial.at[from_node, to_node]
                            == self.size_initial.at[to_node, from_node]
                        )
        return b_netw

    def _define_capex_parameters(self, b_netw, data: dict):
        """
        Defines variables and parameters related to technology capex.

        :param b_netw: pyomo network block
        :param dict data: dict containing model information
        :return: pyomo network block
        """

        config = data["config"]
        economics = self.economics

        # CHECK FOR GLOBAL ECONOMIC OPTIONS
        discount_rate = set_discount_rate(config, economics)
        fraction_of_year_modelled = data["topology"]["fraction_of_year_modelled"]

        # CAPEX
        annualization_factor = annualize(
            discount_rate, economics.lifetime, fraction_of_year_modelled
        )

        b_netw.para_capex_gamma1 = pyo.Param(
            domain=pyo.Reals,
            mutable=True,
            initialize=economics.capex_data["gamma1"] * annualization_factor,
        )
        b_netw.para_capex_gamma2 = pyo.Param(
            domain=pyo.Reals,
            mutable=True,
            initialize=economics.capex_data["gamma2"] * annualization_factor,
        )
        b_netw.para_capex_gamma3 = pyo.Param(
            domain=pyo.Reals,
            mutable=True,
            initialize=economics.capex_data["gamma3"] * annualization_factor,
        )
        b_netw.para_capex_gamma4 = pyo.Param(
            domain=pyo.Reals,
            mutable=True,
            initialize=economics.capex_data["gamma4"] * annualization_factor,
        )

        b_netw.var_capex = pyo.Var()

        return b_netw

    def _define_opex_parameters(self, b_netw):
        """
        Defines OPEX parameters (fixed and variable)

        :param b_netw: pyomo network block
        :return: pyomo network block
        """
        economics = self.economics

        b_netw.para_opex_variable = pyo.Param(
            domain=pyo.Reals, initialize=economics.opex_variable, mutable=True
        )
        b_netw.para_opex_fixed = pyo.Param(
            domain=pyo.Reals, initialize=economics.opex_fixed, mutable=True
        )

        b_netw.var_opex_variable = pyo.Var(self.set_t)
        b_netw.var_opex_fixed = pyo.Var()
        if self.existing:
            b_netw.para_decommissioning_cost = pyo.Param(
                domain=pyo.Reals, initialize=economics.decommission_cost, mutable=True
            )

        return b_netw

    def _define_emission_vars(self, b_netw):
        """
        Defines network emissions

        :param b_netw: pyomo network block
        :return: pyomo network block
        """
        b_netw.para_loss2emissions = self.performance_data["loss2emissions"]
        b_netw.para_emissionfactor = self.performance_data["emissionfactor"]

        b_netw.var_netw_emissions_pos = pyo.Var(
            self.set_t, self.set_nodes, domain=pyo.NonNegativeReals
        )

        return b_netw

    def _define_network_characteristics(self, b_netw):
        """
        Defines transported carrier, losses and minimum transport requirements

        :param b_netw: pyomo network block
        :return: pyomo network block
        """
        # Define set of transported carrier
        b_netw.set_netw_carrier = pyo.Set(initialize=[self.performance_data["carrier"]])

        # Network losses (in % per km and flow)
        b_netw.para_loss_factor = self.performance_data["loss"]

        # Minimal transport requirements
        b_netw.para_min_transport = self.performance_data["min_transport"]

        return b_netw

    def _define_inflow_vars(self, b_netw):
        """
        Defines network inflow (i.e. sum of inflow to one node)

        :param b_netw: pyomo network block
        :return: pyomo network block
        """
        b_netw.var_inflow = pyo.Var(
            self.set_t,
            b_netw.set_netw_carrier,
            self.set_nodes,
            domain=pyo.NonNegativeReals,
        )
        return b_netw

    def _define_outflow_vars(self, b_netw):
        """
        Defines network outflow (i.e. sum of outflow to one node)

        :param b_netw: pyomo network block
        :return: pyomo network block
        """
        b_netw.var_outflow = pyo.Var(
            self.set_t,
            b_netw.set_netw_carrier,
            self.set_nodes,
            domain=pyo.NonNegativeReals,
        )
        return b_netw

    def _define_energyconsumption_parameters(self, b_netw):
        """
        Constructs constraints for network energy consumption

        :param b_netw: pyomo network block
        :return: pyomo network block
        """
        # Set of consumed carriers
        b_netw.set_consumed_carriers = pyo.Set(
            initialize=list(self.energy_consumption.keys())
        )

        # Parameters
        def init_cons_send1(para, car):
            return self.energy_consumption[car]["send"]["k_flow"]

        b_netw.para_send_kflow = pyo.Param(
            b_netw.set_consumed_carriers, domain=pyo.Reals, initialize=init_cons_send1
        )

        def init_cons_send2(para, car):
            return self.energy_consumption[car]["send"]["k_flowDistance"]

        b_netw.para_send_kflowDistance = pyo.Param(
            b_netw.set_consumed_carriers, domain=pyo.Reals, initialize=init_cons_send2
        )

        def init_cons_receive1(para, car):
            return self.energy_consumption[car]["receive"]["k_flow"]

        b_netw.para_receive_kflow = pyo.Param(
            b_netw.set_consumed_carriers,
            domain=pyo.Reals,
            initialize=init_cons_receive1,
        )

        def init_cons_receive2(para, car):
            return self.energy_consumption[car]["receive"]["k_flowDistance"]

        b_netw.para_receive_kflowDistance = pyo.Param(
            b_netw.set_consumed_carriers,
            domain=pyo.Reals,
            initialize=init_cons_receive2,
        )

        # Consumption at each node
        b_netw.var_consumption = pyo.Var(
            self.set_t,
            b_netw.set_consumed_carriers,
            self.set_nodes,
            domain=pyo.NonNegativeReals,
        )

        return b_netw

    def _calculate_energy_consumption(self):
        """
        Fits the performance parameters for a network, i.e. the consumption at each node.
        """
        # Get energy consumption at nodes form file
        energycons = self.performance_data["energyconsumption"]
        self.performance_data.pop("energyconsumption")

        for car in energycons:
            self.energy_consumption[car] = {}
            if energycons[car]["cons_model"] == 1:
                self.energy_consumption[car]["send"] = {}
                self.energy_consumption[car]["send"] = energycons[car]
                self.energy_consumption[car]["send"].pop("cons_model")
                self.energy_consumption[car]["receive"] = {}
                self.energy_consumption[car]["receive"]["k_flow"] = 0
                self.energy_consumption[car]["receive"]["k_flowDistance"] = 0
            elif energycons[car]["cons_model"] == 2:
                temp = energycons[car]
                self.energy_consumption[car]["send"] = {}
                self.energy_consumption[car]["send"]["k_flow"] = round(
                    temp["c"]
                    * temp["T"]
                    / temp["eta"]
                    / temp["LHV"]
                    * ((temp["p"] / 30) ** ((temp["gam"] - 1) / temp["gam"]) - 1),
                    4,
                )
                self.energy_consumption[car]["send"]["k_flowDistance"] = 0
                self.energy_consumption[car]["receive"] = {}
                self.energy_consumption[car]["receive"]["k_flow"] = 0
                self.energy_consumption[car]["receive"]["k_flowDistance"] = 0

    def _calculate_max_size_arc(self):
        """
        Calculates the maximum size of each arc, if not specified
        :return:
        """
        if self.existing == 0:
            if not isinstance(self.size_max_arcs, pd.DataFrame):
                # Use max size
                self.size_max_arcs = pd.DataFrame(
                    self.size_max,
                    index=self.distance.index,
                    columns=self.distance.columns,
                )
        elif self.existing == 1:
            # Use initial size
            self.size_max_arcs = self.size_initial

    def _define_size_arc(self, b_arc, b_netw, node_from, node_to):
        """
        Defines the size of an arc

        :param b_arc: pyomo arc block
        :param b_netw: pyomo network block
        :param str node_from: node from which arc comes
        :param str node_to: node to which arc goes
        :return: pyomo arc block
        """
        if self.size_is_int:
            size_domain = pyo.NonNegativeIntegers
        else:
            size_domain = pyo.NonNegativeReals

        b_arc.para_size_max = pyo.Param(
            domain=size_domain, initialize=self.size_max_arcs.at[node_from, node_to]
        )

        b_arc.distance = self.distance.at[node_from, node_to]

        if self.existing:
            # Existing network
            if not self.decommission:
                # Decommissioning not possible
                b_arc.var_size = pyo.Param(
                    domain=size_domain,
                    initialize=b_netw.para_size_initial[node_from, node_to],
                )
            else:
                # Decommissioning possible
                b_arc.var_size = pyo.Var(
                    domain=size_domain,
                    bounds=(
                        b_netw.para_size_min,
                        b_netw.para_size_initial[node_from, node_to],
                    ),
                )
        else:
            # New network
            b_arc.var_size = pyo.Var(
                domain=size_domain, bounds=(b_netw.para_size_min, b_arc.para_size_max)
            )

        return b_arc

    def _define_capex_arc(self, b_arc, b_netw, node_from, node_to):
        """
        Defines the capex of an arc and corresponding constraints

        :param b_arc: pyomo arc block
        :param b_netw: pyomo network block
        :param str node_from: node from which arc comes
        :param str node_to: node to which arc goes
        :return: pyomo arc block
        """

        def calculate_max_capex():
            max_capex = (
                b_netw.para_capex_gamma1
                + b_netw.para_capex_gamma2 * b_arc.para_size_max
                + b_netw.para_capex_gamma3 * b_arc.distance
                + b_netw.para_capex_gamma4 * b_arc.para_size_max * b_arc.distance
            )
            return (0, max_capex)

        # CAPEX auxilliary (used to calculate theoretical CAPEX)
        # For new technologies, this is equal to actual CAPEX
        # For existing technologies it is used to calculate fixed OPEX
<<<<<<< HEAD
        if hasattr(b_arc, "var_capex_aux"):
            bounds = calculate_max_capex()
            b_arc.var_capex_aux.setlb(bounds[0])
            b_arc.var_capex_aux.setub(bounds[1])
        else:
            b_arc.var_capex_aux = Var(bounds=calculate_max_capex())

        # CAPEX Variable
        if hasattr(b_arc, "var_capex"):
            bounds = calculate_max_capex()
            b_arc.var_capex.setlb(bounds[0])
            b_arc.var_capex.setub(bounds[1])
        else:
            if self.existing and not self.decommission:
                b_arc.var_capex = Param(domain=NonNegativeReals, initialize=0)
            else:
                b_arc.var_capex = Var(bounds=calculate_max_capex())
=======
        b_arc.var_capex_aux = pyo.Var(bounds=calculate_max_capex())
>>>>>>> a7a40916

        def init_capex(const):
            return (
                b_arc.var_capex_aux
                == b_netw.para_capex_gamma1
                + b_netw.para_capex_gamma2 * b_arc.var_size
                + b_netw.para_capex_gamma3 * b_arc.distance
                + b_netw.para_capex_gamma4 * b_arc.var_size * b_arc.distance
            )

<<<<<<< HEAD
=======
        # CAPEX Variable
        if self.existing and not self.decommission:
            b_arc.var_capex = pyo.Param(domain=pyo.NonNegativeReals, initialize=0)
        else:
            b_arc.var_capex = pyo.Var(bounds=calculate_max_capex())

>>>>>>> a7a40916
        # CAPEX aux:
        if self.existing and not self.decommission:
            b_arc.const_capex_aux = pyo.Constraint(rule=init_capex)
        else:
            b_arc.big_m_transformation_required = 1
            s_indicators = range(0, 2)

            def init_installation(dis, ind):
                if ind == 0:  # network not installed
                    dis.const_capex_aux = pyo.Constraint(expr=b_arc.var_capex_aux == 0)
                    dis.const_not_installed = pyo.Constraint(expr=b_arc.var_size == 0)
                else:  # network installed
                    dis.const_capex_aux = pyo.Constraint(rule=init_capex)

            b_arc.dis_installation = gdp.Disjunct(s_indicators, rule=init_installation)

            def bind_disjunctions(dis):
                return [b_arc.dis_installation[i] for i in s_indicators]

            b_arc.disjunction_installation = gdp.Disjunction(rule=bind_disjunctions)

        # CAPEX and CAPEX aux
        if self.existing and self.decommission:
            b_arc.const_capex = pyo.Constraint(
                expr=b_arc.var_capex
                == (b_netw.para_size_initial[node_from, node_to] - b_arc.var_size)
                * b_netw.para_decommissioning_cost
            )
        elif not self.existing:
            b_arc.const_capex = pyo.Constraint(
                expr=b_arc.var_capex == b_arc.var_capex_aux
            )

        return b_arc

    def _define_flow(self, b_arc, b_netw):
        """
        Defines the flow through one arc and respective losses

        :param b_arc: pyomo arc block
        :param b_netw: pyomo network block
        :return: pyomo arc block
        """

        b_arc.var_flow = pyo.Var(
            self.set_t,
            domain=pyo.NonNegativeReals,
            bounds=(
                b_netw.para_size_min * b_netw.para_rated_capacity,
                b_arc.para_size_max * b_netw.para_rated_capacity,
            ),
        )
        b_arc.var_losses = pyo.Var(
            self.set_t,
            domain=pyo.NonNegativeReals,
            bounds=(
                b_netw.para_size_min * b_netw.para_rated_capacity,
                b_arc.para_size_max * b_netw.para_rated_capacity,
            ),
        )

        # Losses
        def init_flowlosses(const, t):
            return (
                b_arc.var_losses[t]
                == b_arc.var_flow[t] * b_netw.para_loss_factor * b_arc.distance
            )

        b_arc.const_flowlosses = pyo.Constraint(self.set_t, rule=init_flowlosses)

        # Flow-size-constraint
        def init_size_const_high(const, t):
            return b_arc.var_flow[t] <= b_arc.var_size * b_netw.para_rated_capacity

        b_arc.const_flow_size_high = pyo.Constraint(
            self.set_t, rule=init_size_const_high
        )

        def init_size_const_low(const, t):
            return (
                b_arc.var_size * b_netw.para_rated_capacity * b_netw.para_min_transport
                <= b_arc.var_flow[t]
            )

        b_arc.const_flow_size_low = pyo.Constraint(self.set_t, rule=init_size_const_low)
        return b_arc

    def _define_energyconsumption_arc(self, b_arc, b_netw):
        """
        Defines the energyconsumption for an arc

        :param b_arc: pyomo arc block
        :param b_netw: pyomo network block
        :return: pyomo arc block
        """
        b_arc.var_consumption_send = pyo.Var(
            self.set_t,
            b_netw.set_consumed_carriers,
            domain=pyo.NonNegativeReals,
            bounds=(b_netw.para_size_min, b_arc.para_size_max),
        )
        b_arc.var_consumption_receive = pyo.Var(
            self.set_t,
            b_netw.set_consumed_carriers,
            domain=pyo.NonNegativeReals,
            bounds=(b_netw.para_size_min, b_arc.para_size_max),
        )

        # Sending node
        def init_consumption_send(const, t, car):
            return (
                b_arc.var_consumption_send[t, car]
                == b_arc.var_flow[t] * b_netw.para_send_kflow[car]
                + b_arc.var_flow[t]
                * b_netw.para_send_kflowDistance[car]
                * b_arc.distance
            )

        b_arc.const_consumption_send = pyo.Constraint(
            self.set_t, b_netw.set_consumed_carriers, rule=init_consumption_send
        )

        # Receiving node
        def init_consumption_receive(const, t, car):
            return (
                b_arc.var_consumption_receive[t, car]
                == b_arc.var_flow[t] * b_netw.para_receive_kflow[car]
                + b_arc.var_flow[t]
                * b_netw.para_receive_kflowDistance[car]
                * b_arc.distance
            )

        b_arc.const_consumption_receive = pyo.Constraint(
            self.set_t, b_netw.set_consumed_carriers, rule=init_consumption_receive
        )

        return b_arc

    def _define_opex_arc(self, b_arc, b_netw):
        """
        Defines OPEX per Arc

        :param b_arc: pyomo arc block
        :param b_netw: pyomo network block
        :return: pyomo arc block
        """
        b_arc.var_opex_variable = pyo.Var(self.set_t)

        def init_opex_variable(const, t):
            return (
                b_arc.var_opex_variable[t]
                == b_arc.var_flow[t] * b_netw.para_opex_variable
            )

        b_arc.const_opex_variable = pyo.Constraint(self.set_t, rule=init_opex_variable)
        return b_arc

    def _define_emissions_arc(self, b_arc, b_netw):
        """
        defines emission per arc

        :param b_arc: pyomo arc block
        :param b_netw: pyomo network block
        :return: pyomo arc block
        """
        b_arc.var_emissions = pyo.Var(self.set_t)

        def init_arc_emissions(const, t):
            return (
                b_arc.var_emissions[t]
                == b_arc.var_flow[t] * b_netw.para_emissionfactor
                + b_arc.var_losses[t] * b_netw.para_loss2emissions
            )

        b_arc.const_arc_emissions = pyo.Constraint(self.set_t, rule=init_arc_emissions)

        return b_arc

    def _define_bidirectional_constraints(self, b_netw):
        """
        Defines constraints necessary, in case one arc can transport in two directions.

        :param b_netw: pyomo network block
        :return: pyomo network block
        """
        # Size in both direction is the same
        if self.decommission or not self.existing:

            def init_size_bidirectional(const, node_from, node_to):
                return (
                    b_netw.arc_block[node_from, node_to].var_size
                    == b_netw.arc_block[node_to, node_from].var_size
                )

            b_netw.const_size_bidirectional = pyo.Constraint(
                b_netw.set_arcs_unique, rule=init_size_bidirectional
            )

        s_indicators = range(0, 2)

        # Cut according to Germans work
        def init_cut_bidirectional(const, t, node_from, node_to):
            return (
                b_netw.arc_block[node_from, node_to].var_flow[t]
                + b_netw.arc_block[node_to, node_from].var_flow[t]
                <= b_netw.arc_block[node_from, node_to].var_size
            )

        b_netw.const_cut_bidirectional = pyo.Constraint(
            self.set_t, b_netw.set_arcs_unique, rule=init_cut_bidirectional
        )

        # Disjunction
        if "bidirectional_precise" in self.performance_data:
            if self.performance_data["bidirectional_precise"] == 1:
                self.big_m_transformation_required = 1

                def init_bidirectional(dis, t, node_from, node_to, ind):
                    if ind == 0:

                        def init_bidirectional1(const):
                            return b_netw.arc_block[node_from, node_to].var_flow[t] == 0

                        dis.const_flow_zero = pyo.Constraint(rule=init_bidirectional1)

                    else:

                        def init_bidirectional2(const):
                            return b_netw.arc_block[node_to, node_from].var_flow[t] == 0

                        dis.const_flow_zero = pyo.Constraint(rule=init_bidirectional2)

                b_netw.dis_one_direction_only = gdp.Disjunct(
                    self.set_t,
                    b_netw.set_arcs_unique,
                    s_indicators,
                    rule=init_bidirectional,
                )

                # Bind disjuncts
                def bind_disjunctions(dis, t, node_from, node_to):
                    return [
                        b_netw.dis_one_direction_only[t, node_from, node_to, i]
                        for i in s_indicators
                    ]

                b_netw.disjunction_one_direction_only = gdp.Disjunction(
                    self.set_t, b_netw.set_arcs_unique, rule=bind_disjunctions
                )

        return b_netw

    def _define_capex_total(self, b_netw):
        """
        Defines total CAPEX of network

        :param b_netw: pyomo network block
        :return: pyomo network block
        """
        if self.performance_data["bidirectional"]:
            arc_set = b_netw.set_arcs_unique
        else:
            arc_set = b_netw.set_arcs

        def init_capex(const):
            return (
                sum(b_netw.arc_block[arc].var_capex for arc in arc_set)
                == b_netw.var_capex
            )

        b_netw.const_capex = pyo.Constraint(rule=init_capex)

        return b_netw

    def _define_opex_total(self, b_netw):
        """
        Defines total OPEX of network

        :param b_netw: pyomo network block
        :return: pyomo network block
        """
        if self.performance_data["bidirectional"]:
            arc_set = b_netw.set_arcs_unique
        else:
            arc_set = b_netw.set_arcs

        def init_opex_fixed(const):
            return (
                b_netw.para_opex_fixed
                * sum(b_netw.arc_block[arc].var_capex_aux for arc in arc_set)
                == b_netw.var_opex_fixed
            )

        b_netw.const_opex_fixed = pyo.Constraint(rule=init_opex_fixed)

        def init_opex_variable(const, t):
            return (
                sum(
                    b_netw.arc_block[arc].var_opex_variable[t]
                    for arc in b_netw.set_arcs
                )
                == b_netw.var_opex_variable[t]
            )

        b_netw.const_opex_var = pyo.Constraint(self.set_t, rule=init_opex_variable)
        return b_netw

    def _define_inflow_constraints(self, b_netw):
        """
        Connects the arc flows to inflow at each node

        :param b_netw: pyomo network block
        :return: pyomo network block
        """

        def init_inflow(const, t, car, node):
            return b_netw.var_inflow[t, car, node] == sum(
                b_netw.arc_block[from_node, node].var_flow[t]
                - b_netw.arc_block[from_node, node].var_losses[t]
                for from_node in b_netw.set_receives_from[node]
            )

        b_netw.const_inflow = pyo.Constraint(
            self.set_t, b_netw.set_netw_carrier, self.set_nodes, rule=init_inflow
        )
        return b_netw

    def _define_outflow_constraints(self, b_netw):
        """
        Connects the arc flows to outflow at each node

        :param b_netw: pyomo network block
        :return: pyomo network block
        """

        def init_outflow(const, t, car, node):
            return b_netw.var_outflow[t, car, node] == sum(
                b_netw.arc_block[node, to_node].var_flow[t]
                for to_node in b_netw.set_sends_to[node]
            )

        b_netw.const_outflow = pyo.Constraint(
            self.set_t, b_netw.set_netw_carrier, self.set_nodes, rule=init_outflow
        )
        return b_netw

    def _define_emission_constraints(self, b_netw):
        """
        Defines Emissions from network

        :param b_netw: pyomo network block
        :return: pyomo network block
        """

        def init_netw_emissions(const, t, node):
            return b_netw.var_netw_emissions_pos[t, node] == sum(
                b_netw.arc_block[from_node, node].var_emissions[t]
                for from_node in b_netw.set_receives_from[node]
            )

        b_netw.const_netw_emissions = pyo.Constraint(
            self.set_t, self.set_nodes, rule=init_netw_emissions
        )
        return b_netw

    def _define_energyconsumption_total(self, b_netw):
        """
        Defines network consumption at each node

        :param b_netw: pyomo network block
        :return: pyomo network block
        """

        def init_network_consumption(const, t, car, node):
            return b_netw.var_consumption[t, car, node] == sum(
                b_netw.arc_block[node, to_node].var_consumption_send[t, car]
                for to_node in b_netw.set_sends_to[node]
            ) + sum(
                b_netw.arc_block[from_node, node].var_consumption_receive[t, car]
                for from_node in b_netw.set_receives_from[node]
            )

        b_netw.const_netw_consumption = pyo.Constraint(
            self.set_t,
            b_netw.set_consumed_carriers,
            self.set_nodes,
            rule=init_network_consumption,
        )

        return b_netw

    def write_results_netw_design(self, h5_group, model_block):
        """
        Function to report network design

        :param model_block: pyomo network block
        :param h5_group: h5 group to write to
        """

        for arc_name in model_block.set_arcs:
            arc = model_block.arc_block[arc_name]
            str = "".join(arc_name)
            arc_group = h5_group.create_group(str)

            arc_group.create_dataset("network", data=self.name)
            arc_group.create_dataset("fromNode", data=arc_name[0])
            arc_group.create_dataset("toNode", data=arc_name[1])
            arc_group.create_dataset("size", data=arc.var_size.value)
            arc_group.create_dataset("capex", data=arc.var_capex.value)
            arc_group.create_dataset(
                "opex_fixed",
                data=[model_block.para_opex_fixed.value * arc.var_capex_aux.value],
            )
            arc_group.create_dataset(
                "opex_variable",
                data=sum(arc.var_opex_variable[t].value for t in self.set_t),
            )
            arc_group.create_dataset(
                "total_flow", data=sum(arc.var_flow[t].value for t in self.set_t)
            )
            total_emissions = (
                sum(arc.var_flow[t].value for t in self.set_t)
                * model_block.para_emissionfactor
                + sum(arc.var_losses[t].value for t in self.set_t)
                * model_block.para_loss2emissions
            )
            arc_group.create_dataset("total_emissions", data=total_emissions)

    def write_results_netw_operation(self, h5_group, model_block):
        """
        Function to report network operation

        :param model_block: pyomo network block
        :param h5_group: h5 group to write to
        """
        for arc_name in model_block.set_arcs:
            arc = model_block.arc_block[arc_name]
            str = "".join(arc_name)
            arc_group = h5_group.create_group(str)

            arc_group.create_dataset(
                "flow", data=[arc.var_flow[t].value for t in self.set_t]
            )
            arc_group.create_dataset(
                "losses", data=[arc.var_losses[t].value for t in self.set_t]
            )

            if arc.find_component("var_consumption_send"):
                for car in model_block.set_consumed_carriers:

                    arc_group.create_dataset(
                        "consumption_send" + car,
                        data=[
                            arc.var_consumption_send[t, car].value for t in self.set_t
                        ],
                    )
                    arc_group.create_dataset(
                        "consumption_receive" + car,
                        data=[
                            arc.var_consumption_receive[t, car].value
                            for t in self.set_t
                        ],
                    )

    def scale_model(self, b_netw, model, config: dict):
        """
        Scales network model

        :param b_netw: pyomo network block
        :param model: pyomo model
        :param dict config: config dict containing scaling factors
        :return: pyomo model
        """

        f = self.scaling_factors
        f_global = config["scaling_factors"]

        model = determine_variable_scaling(model, b_netw, f, f_global)
        model = determine_constraint_scaling(model, b_netw, f, f_global)

        for arc in b_netw.arc_block:
            b_arc = b_netw.arc_block[arc]

            model = determine_variable_scaling(model, b_arc, f, f_global)
            model = determine_constraint_scaling(model, b_arc, f, f_global)

        return model<|MERGE_RESOLUTION|>--- conflicted
+++ resolved
@@ -248,7 +248,9 @@
         if self.energy_consumption:
             b_netw = self._define_energyconsumption_total(b_netw)
 
-<<<<<<< HEAD
+        # LOG
+        log_event(f"\t - Constructing Network {self.name} completed", print_it=False)
+
         return b_netw
 
     def write_results_netw_design(self, h5_group, model_block):
@@ -336,14 +338,22 @@
         """
         Scales technology model
         """
-=======
-        # LOG
-        log_event(f"\t - Constructing Network {self.name} completed", print_it=False)
->>>>>>> a7a40916
-
-        return b_netw
-
-    def _define_possible_arcs(self, b_netw):
+
+        f = self.scaling_factors
+        f_global = config["scaling_factors"]
+
+        model = determine_variable_scaling(model, b_netw, f, f_global)
+        model = determine_constraint_scaling(model, b_netw, f, f_global)
+
+        for arc in b_netw.arc_block:
+            b_arc = b_netw.arc_block[arc]
+
+            model = determine_variable_scaling(model, b_arc, f, f_global)
+            model = determine_constraint_scaling(model, b_arc, f, f_global)
+
+        return model
+
+    def _define_possible_arcs(self, b_netw, data):
         """
         Define all possible arcs that have a connection
 
@@ -743,7 +753,7 @@
         # CAPEX auxilliary (used to calculate theoretical CAPEX)
         # For new technologies, this is equal to actual CAPEX
         # For existing technologies it is used to calculate fixed OPEX
-<<<<<<< HEAD
+        b_arc.var_capex_aux = pyo.Var(bounds=calculate_max_capex())
         if hasattr(b_arc, "var_capex_aux"):
             bounds = calculate_max_capex()
             b_arc.var_capex_aux.setlb(bounds[0])
@@ -761,9 +771,6 @@
                 b_arc.var_capex = Param(domain=NonNegativeReals, initialize=0)
             else:
                 b_arc.var_capex = Var(bounds=calculate_max_capex())
-=======
-        b_arc.var_capex_aux = pyo.Var(bounds=calculate_max_capex())
->>>>>>> a7a40916
 
         def init_capex(const):
             return (
@@ -774,15 +781,12 @@
                 + b_netw.para_capex_gamma4 * b_arc.var_size * b_arc.distance
             )
 
-<<<<<<< HEAD
-=======
         # CAPEX Variable
         if self.existing and not self.decommission:
             b_arc.var_capex = pyo.Param(domain=pyo.NonNegativeReals, initialize=0)
         else:
             b_arc.var_capex = pyo.Var(bounds=calculate_max_capex())
 
->>>>>>> a7a40916
         # CAPEX aux:
         if self.existing and not self.decommission:
             b_arc.const_capex_aux = pyo.Constraint(rule=init_capex)
