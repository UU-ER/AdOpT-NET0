--- conflicted
+++ resolved
@@ -749,13 +749,8 @@
     # Output ratios
     phi = {}
     main_car = performance_data['main_output_carrier']
-<<<<<<< HEAD
-    for c in performance_data['output_ratios']:
-        phi[c] = performance_data['output_ratios'][c]
-=======
     for car in performance_data['output_ratios']:
         phi[car] = performance_data['output_ratios'][car]
->>>>>>> 8b74cf31
 
     # LINEAR, NO MINIMAL PARTLOAD, THROUGH ORIGIN
     if performance_function_type == 1:
