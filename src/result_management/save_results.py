--- conflicted
+++ resolved
@@ -1,10 +1,7 @@
 import h5py
-<<<<<<< HEAD
 import numpy as np
-=======
 from pathlib import Path
 import os
->>>>>>> a7a40916
 
 from pyomo.environ import ConcreteModel
 from ..logger import log_event
