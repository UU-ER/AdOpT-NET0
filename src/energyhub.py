import random
import warnings
from pathlib import Path
import pyomo.environ as pyo
import os
import time
import numpy as np
import pandas as pd
import sys
import datetime

from pyomo.gdp import Disjunction, Disjunct

from .data_management import DataHandle
from .model_construction import *
<<<<<<< HEAD
from .result_management.read_results import add_values_to_summary
from .utilities import get_glpk_parameters, get_gurobi_parameters, log_event
=======
from .utilities import get_glpk_parameters, get_gurobi_parameters
from .logger import log_event
>>>>>>> a7a40916
from .result_management import *
from .components.utilities import (
    annualize,
    set_discount_rate,
    perform_disjunct_relaxation,
)
from .components.technologies.utilities import set_capex_model


class EnergyHub:
    """
    Class to construct and manipulate an energy system model.

    When constructing an instance, it reads data to the instance and initializes all attributes of the EnergyHub
    class:

    - self.logger: Logger
    - self.data: Data container
    - self.model: Model container
    - self.solution: Solution container
    - self.solver: Solver container
    """

    def __init__(self):
        """
        Constructor
        """
        self.data = None
        self.model = {}
        self.solution = {}
        self.solver = None
        self.last_solve_info = {}
        self.info_pareto = {}
        self.info_pareto["pareto_point"] = -1
        self.info_solving_algorithms = {}
        self.info_monte_carlo = {}

    def read_data(
        self, data_path: Path | str, start_period: int = None, end_period: int = None
    ):
        """
        Reads in data from the specified path. The data is specified as the DataHandle class
        Specifying the start_period and end_period parameter allows to run a shorter time horizon than as specified
        in the topology (e.g. for testing)

        :param Path, str data_path: Path of folder structure to read data from
        :param int start_period: starting period of the model
        :param int end_period: end period of the model
        """
        log_event("--- Reading in data ---")

        self.data = DataHandle()
        self.data.read_input_data(data_path, start_period, end_period)
        self._perform_preprocessing_checks()

        log_event("--- Reading in data complete ---")

    def _perform_preprocessing_checks(self):
        """
        Checks some things, before constructing or solving the model
        Todo: Document what is done here
        :return:
        """
        config = self.data.model_config

        # Check if save-path exists
        save_path = Path(config["reporting"]["save_path"]["value"])
        if not os.path.exists(save_path) or not os.path.isdir(save_path):
            raise FileNotFoundError(
                f"The folder '{save_path}' does not exist. Create the folder or change the folder "
                f"name in the configuration"
            )

        # check if technologies have dynamic parameters
        if config["performance"]["dynamics"]["value"]:
            for node in self.data.topology.nodes:
                for tec in self.data.technology_data[node]:
                    if self.data.technology_data[node][tec].technology_model in [
                        "CONV1",
                        "CONV2",
                        "CONV3",
                    ]:
                        par_check = [
                            "max_startups",
                            "min_uptime",
                            "min_downtime",
                            "SU_load",
                            "SD_load",
                            "SU_time",
                            "SD_time",
                        ]
                        count = 0
                        for par in par_check:
                            if (
                                par
                                not in self.data.technology_data[node][
                                    tec
                                ].performance_data
                            ):
                                raise ValueError(
                                    f"The technology '{tec}' does not have dynamic parameter '{par}'. Add the parameters in the "
                                    f"json files or switch off the dynamics."
                                )

        # check if time horizon is not longer than 1 year (in case of single year analysis)
        # TODO: Do we need multiyear analysis still?
        # if config["optimization"]["multiyear"]["value"] == 0:
        #     nr_timesteps_data = len(self.data.topology.timesteps)
        #     nr_timesteps_year = 8760
        #     if nr_timesteps_data > nr_timesteps_year:
        #         raise ValueError(
        #             f"Time horizon is longer than one year. Enable multiyear analysis if you want to optimize for"
        #             f"a longer time horizon."
        #         )

    def construct_model(self):
        """
        Constructs the model. The model structure is as follows:

        **Global sets**

        - set_periods: set of investment periods
        - set_nodes: set of nodes
        - set_carriers: set of carriers modelled

        **Global variables**

        - var_npv: net present value of all costs
        - var_emissions_net: net emissions over all investment periods

        **Rest of model**
        The rest of the model is organized in nested, hierarchical pyomo modelling blocks:

        Investment Period Block

            Network Block

            Node Block

                Technology Block
        """
        log_event("--- Constructing Model ---")
        start = time.time()

        # INITIALIZE MODEL
        aggregation_type = "full"

        # TODO: Add clustered, averaged here
        self.model[aggregation_type] = pyo.ConcreteModel()

        # GET DATA
        model = self.model[aggregation_type]
        topology = self.data.topology
        config = self.data.model_config

        # DEFINE GLOBAL SETS
        # Nodes, Carriers, Technologies, Networks
        model.set_periods = pyo.Set(initialize=topology["investment_periods"])
        model.set_nodes = pyo.Set(initialize=topology["nodes"])
        model.set_carriers = pyo.Set(initialize=topology["carriers"])

        # DEFINE GLOBAL VARIABLES
        model.var_npv = pyo.Var()
        model.var_emissions_net = pyo.Var()

        # INVESTMENT PERIOD BLOCK
        def init_period_block(b_period):
            """Pyomo rule to initialize a block holding all investment periods"""

            # Get data for investment period
            investment_period = b_period.index()
            data_period = get_data_for_investment_period(
                self.data, investment_period, aggregation_type
            )
            # Add sets, parameters, variables, constraints to block
            b_period = construct_investment_period_block(b_period, data_period)

            # NETWORK BLOCK
            if not config["energybalance"]["copperplate"]["value"]:

                def init_network_block(b_netw, netw):
                    """Pyomo rule to initialize a block holding all networks"""
                    # Add sets, parameters, variables, constraints to block
                    b_netw = construct_network_block(
                        b_netw,
                        data_period,
                        model.set_nodes,
                        b_period.set_t_full,
                        b_period.set_t_clustered,
                    )

                    return b_netw

                b_period.network_block = pyo.Block(
                    b_period.set_networks, rule=init_network_block
                )

            # NODE BLOCK
            def init_node_block(b_node, node):
                """Pyomo rule to initialize a block holding all nodes"""
                # Get data for node
                data_node = get_data_for_node(data_period, node)

                # Add sets, parameters, variables, constraints to block
                b_node = construct_node_block(b_node, data_node, b_period.set_t_full)

                # TECHNOLOGY BLOCK
                def init_technology_block(b_tec, tec):
                    b_tec = construct_technology_block(
                        b_tec, data_node, b_period.set_t_full, b_period.set_t_clustered
                    )

                    return b_tec

                b_node.tech_blocks_active = pyo.Block(
                    b_node.set_technologies, rule=init_technology_block
                )

                return b_node

            b_period.node_blocks = pyo.Block(model.set_nodes, rule=init_node_block)

            return b_period

        model.periods = pyo.Block(model.set_periods, rule=init_period_block)

        log_event(f"Constructing model completed in {str(round(time.time() - start))}s")

<<<<<<< HEAD
    def _perform_preprocessing_checks(self):
        """
        Checks some things, before constructing or solving the model
        Todo: Document what is done here
        :return:
        """
        config = self.data.model_config

        # Check if save-path exists
        save_path = Path(config["reporting"]["save_path"]["value"])
        if not os.path.exists(save_path) or not os.path.isdir(save_path):
            raise FileNotFoundError(
                f"The folder '{save_path}' does not exist. Create the folder or change the folder "
                f"name in the configuration"
            )

        # check if technologies have dynamic parameters
        if config["performance"]["dynamics"]["value"]:
            for node in self.data.topology.nodes:
                for tec in self.data.technology_data[node]:
                    if self.data.technology_data[node][tec].technology_model in [
                        "CONV1",
                        "CONV2",
                        "CONV3",
                    ]:
                        par_check = [
                            "max_startups",
                            "min_uptime",
                            "min_downtime",
                            "SU_load",
                            "SD_load",
                            "SU_time",
                            "SD_time",
                        ]
                        count = 0
                        for par in par_check:
                            if (
                                par
                                not in self.data.technology_data[node][
                                    tec
                                ].performance_data
                            ):
                                raise ValueError(
                                    f"The technology '{tec}' does not have dynamic parameter '{par}'. Add the parameters in the "
                                    f"json files or switch off the dynamics."
                                )

        # check if time horizon is not longer than 1 year (in case of single year analysis)
        # TODO: Do we need multiyear analysis still?
        # if config["optimization"]["multiyear"]["value"] == 0:
        #     nr_timesteps_data = len(self.data.topology.timesteps)
        #     nr_timesteps_year = 8760
        #     if nr_timesteps_data > nr_timesteps_year:
        #         raise ValueError(
        #             f"Time horizon is longer than one year. Enable multiyear analysis if you want to optimize for"
        #             f"a longer time horizon."
        #         )

    def quick_solve(self):
        """
        Quick-solves the model (constructs model and balances and solves model).

        This method lumbs together the following functions for convenience:
        - :func:`~src.energyhub.construct_model`
        - :func:`~src.energyhub.construct_balances`
        - :func:`~src.energyhub.solve`
        - :func:`~src.energyhub.write_results`
        """
        self.construct_model()
        self.construct_balances()
        self.solve()
        if self.data.model_config["optimization"]["monte_carlo"]["N"]["value"] == 0:
            self.write_results()

=======
>>>>>>> a7a40916
    def construct_balances(self):
        """
        Todo: document
        Constructs the energy balance, emission balance and calculates costs

        Links all components with the constructing the energybalance (:func:`~add_energybalance`),
        the total cost (:func:`~add_system_costs`) and the emission balance (:func:`~add_emissionbalance`)
        """
        log_event("Constructing balances...")
        start = time.time()

        config = self.data.model_config
        model = self.model["full"]

        model = delete_all_balances(model)

        if not config["energybalance"]["copperplate"]["value"]:
            model = construct_network_constraints(model)
            model = construct_nodal_energybalance(model, config)
        else:
            model = construct_global_energybalance(model, config)

        model = construct_emission_balance(model, config)
        model = construct_system_cost(model, config)
        model = construct_global_balance(model)

        log_event(
            f"Constructing balances completed in {str(round(time.time() - start))}s"
        )

    def solve(self):
        """
        Defines objective and solves model

        The objective is minimized and can be chosen as total annualized costs ('costs'), total annual net emissions
        ('emissions_net'), total positive emissions ('emissions_pos') and annual emissions at minimal cost
        ('emissions_minC'). This needs to be set in the configuration file respectively.
        """
        config = self.data.model_config

        objective = config["optimization"]["objective"]["value"]

        self._define_solver_settings()

        if config["optimization"]["monte_carlo"]["N"]["value"]:
            self._solve_monte_carlo(objective)
        elif objective == "pareto":
            # Todo: does not work yet
            self._solve_pareto()
        else:
            self._optimize(objective)

    def quick_solve(self):
        """
        Quick-solves the model (constructs model and balances and solves model).

        This method lumbs together the following functions for convenience:
        - :func:`~src.energyhub.construct_model`
        - :func:`~src.energyhub.construct_balances`
        - :func:`~src.energyhub.solve`
        - :func:`~src.energyhub.write_results`
        """
        self.construct_model()
        self.construct_balances()
        self.solve()
        self.write_results()

    def write_results(self):
        config = self.data.model_config

        save_summary_path = Path.joinpath(
            Path(config["reporting"]["save_summary_path"]["value"]), "Summary.xlsx"
        )

        model_info = self.last_solve_info
        # Write H5 File
        if (self.solution.solver.status == pyo.SolverStatus.ok) or (
            self.solution.solver.status == pyo.SolverStatus.warning
        ):

            model = self.model["full"]

            # Fixme: change this for averaging

            summary_dict = write_optimization_results_to_h5(
                model, self.solution, model_info, self.data
            )

            # Write Summary
            if not os.path.exists(save_summary_path):
                summary_df = pd.DataFrame(data=summary_dict, index=[0])
                summary_df.to_excel(
                    save_summary_path, index=False, sheet_name="Summary"
                )
            else:
                summary_existing = pd.read_excel(save_summary_path)
                pd.concat(
                    [summary_existing, pd.DataFrame(data=summary_dict, index=[0])]
                ).to_excel(save_summary_path, index=False, sheet_name="Summary")

    def add_technology_to_node(self, nodename: str, technologies: list):
        """
        Fixme: This function does not work
        Adds technologies retrospectively to the model.

        After adding a technology to a node, the energy and emission balance need to be re-constructed, as well as the
        costs recalculated. To solve the model, :func:`~construct_balances` and then solve again.

        :param str nodename: name of node for which technology is installed
        :param list technologies: list of technologies that should be added to nodename
        :return None:
        """
        self.data.read_single_technology_data(nodename, technologies)
        add_technology(self, nodename, technologies)

    def _define_solver_settings(self):
        """
        Defines solver and its settings depending on objective and solver
        """
        config = self.data.model_config
        model = self.model["full"]

        objective = config["optimization"]["objective"]["value"]

        # Set solver
        if config["solveroptions"]["solver"]["value"] in [
            "gurobi",
            "gurobi_persistent",
        ]:
            # Gurobi
            if not config["scaling"]["scaling_on"]["value"]:
                if objective in ["emissions_minC", "pareto"]:
                    config["solveroptions"]["solver"]["value"] = "gurobi_persistent"
            self.solver = get_gurobi_parameters(config["solveroptions"])

        elif config["solveroptions"]["solver"]["value"] == "glpk":
            # Todo: put solver parameters of glpk in function
            self.solver = get_glpk_parameters(config["solveroptions"])

        # For persistent solver, set model instance
        if config["solveroptions"]["solver"]["value"] == "gurobi_persistent":
            self.solver.set_instance(model)

    def _optimize(self, objective):
        """
        Solves the model with the given objective
        """
        # Define Objective Function
        if objective == "costs":
            self._optimize_cost()
        elif objective == "emissions_net":
            self._optimize_emissions_net()
        elif objective == "emissions_minC":
            self._optimize_costs_minE()
        elif objective == "costs_emissionlimit":
            self._optimize_costs_emissionslimit()
        else:
            raise Exception("objective in Configurations is incorrect")

        # Second stage of time averaging algorithm
        # Fixme: averaging fix
        # if (
        #     self.model_information.averaged_data
        #     and self.model_information.averaged_data_specs.stage == 0
        # ):
        #     self._optimize_time_averaging_second_stage()

    def _optimize_cost(self):
        """
        Minimizes Costs
        """
        model = self.model["full"]

        self._delete_objective()

        def init_cost_objective(obj):
            return model.var_npv

        model.objective = pyo.Objective(rule=init_cost_objective, sense=pyo.minimize)
        log_event("Set objective on cost")
        self._call_solver()

    def _optimize_emissions_net(self):
        """
        Minimize net emissions
        """
        model = self.model["full"]

        self._delete_objective()

        def init_emission_net_objective(obj):
            return model.var_emissions_net

        model.objective = pyo.Objective(
            rule=init_emission_net_objective, sense=pyo.minimize
        )
        log_event("Set objective on net emissions")
        self._call_solver()

    def _optimize_costs_emissionslimit(self):
        """
        Minimize costs at emission limit
        """
        model = self.model["full"]

        config = self.data.model_config

        emission_limit = config["optimization"]["emission_limit"]["value"]
        if model.find_component("const_emission_limit"):
            if config["solveroptions"]["solver"]["value"] == "gurobi_persistent":
                self.solver.remove_constraint(model.const_emission_limit)
            model.del_component(model.const_emission_limit)
        model.const_emission_limit = pyo.Constraint(
            expr=model.var_emissions_net <= emission_limit * 1.001
        )
        if config["solveroptions"]["solver"]["value"] == "gurobi_persistent":
            self.solver.add_constraint(model.const_emission_limit)
        log_event("Defined constraint on net emissions")
        self._optimize_cost()

    def _optimize_costs_minE(self):
        """
        Minimize costs at minimum emissions
        """
        model = self.model["full"]

        config = self.data.model_config

        self._optimize_emissions_net()
        emission_limit = model.var_emissions_net.value
        if model.find_component("const_emission_limit"):
            if config["solveroptions"]["solver"]["value"] == "gurobi_persistent":
                self.solver.remove_constraint(model.const_emission_limit)
            model.del_component(model.const_emission_limit)
        model.const_emission_limit = pyo.Constraint(
            expr=model.var_emissions_net <= emission_limit * 1.001
        )
        if config["solveroptions"]["solver"]["value"] == "gurobi_persistent":
            self.solver.add_constraint(model.const_emission_limit)
        self._optimize_cost()

<<<<<<< HEAD
    def _solve_pareto(self):
        """
        Optimize the pareto front
        """
        model = self.model["full"]
        config = self.data.model_config
        pareto_points = config["optimization"]["pareto_points"]["value"]

        # Min Cost
        self.info_pareto["pareto_point"] = 0
        self._optimize_cost()
        emissions_max = model.var_emissions_net.value

        # Min Emissions
        self.info_pareto["pareto_point"] = pareto_points + 1
        self._optimize_costs_minE()
        emissions_min = model.var_emissions_net.value

        # Emission limit
        self.info_pareto["pareto_point"] = 0
        emission_limits = np.linspace(emissions_min, emissions_max, num=pareto_points)
        for pareto_point in range(0, pareto_points):
            self.info_pareto["pareto_point"] += 1
            if config["solveroptions"]["solver"]["value"] == "gurobi_persistent":
                self.solver.remove_constraint(model.const_emission_limit)
            model.del_component(model.const_emission_limit)
            model.const_emission_limit = Constraint(
                expr=model.var_emissions_net <= emission_limits[pareto_point] * 1.005
            )
            if config["solveroptions"]["solver"]["value"] == "gurobi_persistent":
                self.solver.add_constraint(model.const_emission_limit)
            self._optimize_cost()

    def _solve_monte_carlo(self, objective):
        """
        Optimizes multiple runs with monte carlo
        """
        config = self.data.model_config
        self.info_monte_carlo["monte_carlo_run"] = 0

        for run in range(0, config["optimization"]["monte_carlo"]["N"]["value"]):
            self.info_monte_carlo["monte_carlo_run"] += 1
            self._monte_carlo_set_cost_parameters()
            if run == 0:
                self._optimize(objective)
                self.write_results()
            else:
                self._call_solver()
                self.write_results()

        summary_path = Path.joinpath(
            Path(config["reporting"]["save_summary_path"]["value"]), "Summary.xlsx"
        )
        if config["optimization"]["monte_carlo"]["type"]["value"] == 1:
            component_set = config["optimization"]["monte_carlo"]["on_what"]["value"]
        elif config["optimization"]["monte_carlo"]["type"]["value"] == 2:
            component_set = list(set(self.data.monte_carlo_specs["type"]))
        add_values_to_summary(summary_path, component_set=component_set)

=======
>>>>>>> a7a40916
    def scale_model(self):
        """
        Creates a scaled model in self.scaled_model using the scale factors specified in the json files for technologies
        and networks as well as the global scaling factors specified. See also the documentation on model scaling.
        """
        config = self.data.model_config

        f_global = config["scaling_factors"]["value"]
        model_full = self.model["full"]

        model_full.scaling_factor = pyo.Suffix(direction=pyo.Suffix.EXPORT)

        # Scale technologies
        for node in model_full.node_blocks:
            for tec in model_full.node_blocks[node].tech_blocks_active:
                b_tec = model_full.node_blocks[node].tech_blocks_active[tec]
                model_full = self.data.technology_data[node][tec].scale_model(
                    b_tec, model_full, config
                )

        # Scale networks
        for netw in model_full.network_block:
            b_netw = model_full.network_block[netw]
            model_full = self.data.network_data[netw].scale_model(
                b_netw, model_full, config
            )

        # Scale objective
        model_full.scaling_factor[model_full.objective] = (
            f_global.objective * f_global.cost_vars
        )

        # Scale globals
        if f_global.energy_vars >= 0:
            model_full.scaling_factor[model_full.const_energybalance] = (
                f_global.energy_vars
            )
            model_full.scaling_factor[model_full.const_cost] = (
                f_global.cost_vars * f_global.energy_vars
            )
            model_full.scaling_factor[model_full.const_node_cost] = (
                f_global.cost_vars * f_global.energy_vars
            )
            model_full.scaling_factor[model_full.const_netw_cost] = (
                f_global.cost_vars * f_global.energy_vars
            )
            model_full.scaling_factor[model_full.const_revenue_carbon] = (
                f_global.cost_vars * f_global.energy_vars
            )
            model_full.scaling_factor[model_full.const_cost_carbon] = (
                f_global.cost_vars * f_global.energy_vars
            )

            model_full.scaling_factor[model_full.var_node_cost] = (
                f_global.cost_vars * f_global.energy_vars
            )
            model_full.scaling_factor[model_full.var_netw_cost] = (
                f_global.cost_vars * f_global.energy_vars
            )
            model_full.scaling_factor[model_full.var_cost_total] = (
                f_global.cost_vars * f_global.energy_vars
            )
            model_full.scaling_factor[model_full.var_carbon_revenue] = (
                f_global.cost_vars * f_global.energy_vars
            )
            model_full.scaling_factor[model_full.var_carbon_cost] = (
                f_global.cost_vars * f_global.energy_vars
            )

            for node in model_full.node_blocks:
                model_full.scaling_factor[
                    model_full.node_blocks[node].var_import_flow
                ] = f_global.energy_vars
                model_full.scaling_factor[
                    model_full.node_blocks[node].var_export_flow
                ] = f_global.energy_vars

                model_full.scaling_factor[
                    model_full.node_blocks[node].var_netw_inflow
                ] = f_global.energy_vars
                model_full.scaling_factor[
                    model_full.node_blocks[node].const_netw_inflow
                ] = f_global.energy_vars

                model_full.scaling_factor[
                    model_full.node_blocks[node].var_netw_outflow
                ] = f_global.energy_vars
                model_full.scaling_factor[
                    model_full.node_blocks[node].const_netw_outflow
                ] = f_global.energy_vars

                model_full.scaling_factor[
                    model_full.node_blocks[node].var_generic_production
                ] = f_global.energy_vars
                model_full.scaling_factor[
                    model_full.node_blocks[node].const_generic_production
                ] = f_global.energy_vars

        self.model["scaled"] = pyo.TransformationFactory(
            "core.scale_model"
        ).create_using(model_full)
        # self.scaled_model.pprint()

    def _call_solver(self):
        """
        Calls the solver and solves the model
        """
        print("_" * 60)
        print("Solving Model...")

        start = time.time()
        config = self.data.model_config

        # Create save path and folder
        time_stamp = datetime.datetime.fromtimestamp(start).strftime("%Y%m%d%H%M%S")
        save_path = Path(config["reporting"]["save_path"]["value"])

        if config["reporting"]["case_name"]["value"] == -1:
            folder_name = str(time_stamp)
        else:
            folder_name = (
                str(time_stamp) + "_" + config["reporting"]["case_name"]["value"]
            )

        result_folder_path = create_unique_folder_name(save_path, folder_name)
        create_save_folder(result_folder_path)

        # Scale model
        if config["scaling"]["scaling_on"]["value"] == 1:
            self.scale_model()
            model = self.model["scaled"]
        else:
            model = self.model["full"]

        # Call solver
        if config["solveroptions"]["solver"]["value"] == "gurobi_persistent":
            self.solver.set_objective(model.objective)

        if config["solveroptions"]["solver"]["value"] == "glpk":
            self.solution = self.solver.solve(
                model,
                tee=True,
                logfile=str(Path(result_folder_path / "log.txt")),
                keepfiles=True,
            )
        else:
            self.solution = self.solver.solve(
                model,
                tee=True,
                warmstart=True,
                logfile=str(Path(result_folder_path / "log.txt")),
                keepfiles=True,
            )

        if config["scaling"]["scaling_on"]["value"] == 1:
            pyo.TransformationFactory("core.scale_model").propagate_solution(
                model, self.model["full"]
            )

        if config["reporting"]["write_solution_diagnostics"]["value"] >= 1:
            self._write_solution_diagnostics(result_folder_path)

        self.solution.write()

        self.last_solve_info["pareto_point"] = self.info_pareto["pareto_point"]
        self.last_solve_info["monte_carlo_run"] = 0
        self.last_solve_info["config"] = config
        self.last_solve_info["result_folder_path"] = result_folder_path

        print("Solving model completed in " + str(round(time.time() - start)) + " s")
        print("_" * 60)

<<<<<<< HEAD
    def write_results(self):
        config = self.data.model_config

        save_summary_path = Path.joinpath(
            Path(config["reporting"]["save_summary_path"]["value"]), "Summary.xlsx"
        )

        model_info = self.last_solve_info
        # Write H5 File
        if (self.solution.solver.status == SolverStatus.ok) or (
            self.solution.solver.status == SolverStatus.warning
        ):

            model = self.model["full"]

            # Fixme: change this for averaging and kmeans

            summary_dict = write_optimization_results_to_h5(
                model, self.solution, model_info, self.data
            )

            # Write Summary
            if not os.path.exists(save_summary_path):
                summary_df = pd.DataFrame(data=summary_dict, index=[0])
                summary_df.to_excel(
                    save_summary_path, index=False, sheet_name="Summary"
                )
            else:
                summary_existing = pd.read_excel(save_summary_path)
                pd.concat(
                    [summary_existing, pd.DataFrame(data=summary_dict, index=[0])]
                ).to_excel(save_summary_path, index=False, sheet_name="Summary")

=======
>>>>>>> a7a40916
    def _write_solution_diagnostics(self, save_path):
        """
        TOdo: check
        :param save_path:
        :return:
        """
        config = self.data.model_config
        model = self.solver._solver_model
        constraint_map = self.solver._pyomo_con_to_solver_con_map
        variable_map = self.solver._pyomo_var_to_solver_var_map

        # Write solution quality to txt
        with open(f"{save_path}/diag_solution_quality.txt", "w") as file:
            sys.stdout = file  # Redirect stdout to the file
            model.printQuality()  # Call the function that prints something
            sys.stdout = sys.__stdout__  # Reset stdout to the console

        if config["reporting"]["write_solution_diagnostics"]["value"] >= 2:
            # Write constraint map to txt
            with open(f"{save_path}/diag_constraint_map.txt", "w") as file:
                for key, value in constraint_map.items():
                    file.write(f"{key}: {value}\n")

            # Write var map to txt
            with open(f"{save_path}/diag_variable_map.txt", "w") as file:
                for key, value in variable_map._dict.items():
                    file.write(f"{value[0].name}: {value[1]}\n")

    def _solve_pareto(self):
        """
        Optimize the pareto front
        """
        model = self.model["full"]
        config = self.data.model_config
        pareto_points = config["optimization"]["pareto_points"]["value"]

        # Min Cost
        self.info_pareto["pareto_point"] = 0
        self._optimize_cost()
        emissions_max = model.var_emissions_net.value

        # Min Emissions
        self.info_pareto["pareto_point"] = pareto_points + 1
        self._optimize_costs_minE()
        emissions_min = model.var_emissions_net.value

        # Emission limit
        self.info_pareto["pareto_point"] = 0
        emission_limits = np.linspace(emissions_min, emissions_max, num=pareto_points)
        for pareto_point in range(0, pareto_points):
            self.info_pareto["pareto_point"] += 1
            if config["solveroptions"]["solver"]["value"] == "gurobi_persistent":
                self.solver.remove_constraint(model.const_emission_limit)
            model.del_component(model.const_emission_limit)
            model.const_emission_limit = pyo.Constraint(
                expr=model.var_emissions_net <= emission_limits[pareto_point] * 1.005
            )
            if config["solveroptions"]["solver"]["value"] == "gurobi_persistent":
                self.solver.add_constraint(model.const_emission_limit)
            self._optimize_cost()

    def _solve_monte_carlo(self, objective: str):
        """
        Optimizes multiple runs with monte carlo

        :param str objective: objective to optimize
        """
        config = self.data.model_config
        self.info_monte_carlo["monte_carlo_run"] = 0

        for run in range(0, config["optimization"]["monte_carlo"]["N"]["value"]):
            self.info_monte_carlo["monte_carlo_run"] += 1
            self._monte_carlo_set_cost_parameters()
            if run == 0:
                self._optimize(objective)
            else:
                self._call_solver()

    def _monte_carlo_set_cost_parameters(self):
        """
        Performs monte carlo analysis on cost parameters.
        """
        config = self.data.model_config

        # use correct resolution
        model = self.model["full"]

        if config["optimization"]["monte_carlo"]["type"]["value"] == 1:
            if (
                "Technologies"
                in config["optimization"]["monte_carlo"]["on_what"]["value"]
            ):
                for period in model.periods:
                    for node in model.periods[period].node_blocks:
                        for tec in (
                            model.periods[period].node_blocks[node].tech_blocks_active
                        ):
                            self._monte_carlo_technologies(period, node, tec)

            if "Networks" in config["optimization"]["monte_carlo"]["on_what"]["value"]:
                for period in model.periods:
                    for netw in model.periods[period].network_block:
                        self._monte_carlo_networks(period, netw)

            if "Import" in config["optimization"]["monte_carlo"]["on_what"]["value"]:
                for period in model.periods:
                    for node in model.periods[period].node_blocks:
                        for car in model.periods[period].node_blocks[node].set_carriers:
                            self._monte_carlo_import_prices(period, node, car)

            if "Export" in config["optimization"]["monte_carlo"]["on_what"]["value"]:
                for period in model.periods:
                    for node in model.periods[period].node_blocks:
                        for car in model.periods[period].node_blocks[node].set_carriers:
                            self._monte_carlo_export_prices(period, node, car)

        elif config["optimization"]["monte_carlo"]["type"]["value"] == 2:
            MC_parameters = self.data.monte_carlo_specs
            processed_names = set()

            for index, row in MC_parameters.iterrows():
                if row["type"] == "Technologies":
                    tec = row["name"]

                    # Iterate through periods and nodes in the model
                    if tec not in processed_names:
                        for period in model.periods:
                            for node in model.periods[period].node_blocks:
                                tech_blocks = (
                                    model.periods[period]
                                    .node_blocks[node]
                                    .tech_blocks_active
                                )

                                # Check if the technology is active in the current node
                                if tec in tech_blocks:
                                    capex_model = self.data.technology_data["full"][
                                        period
                                    ][node][tec].economics.capex_model

                                    if capex_model == 1:
                                        if row["parameter"] == "unit_CAPEX":
                                            self._monte_carlo_technologies(
                                                period, node, tec, row
                                            )
                                        else:
                                            new_row = MC_parameters[
                                                (MC_parameters["name"] == tec)
                                                & (
                                                    MC_parameters["parameter"]
                                                    == "unit_CAPEX"
                                                )
                                            ]
                                            if not new_row.empty:
                                                self._monte_carlo_technologies(
                                                    period, node, tec, new_row
                                                )
                                            else:
                                                warnings.warn(
                                                    f"Parameter unit_CAPEX is not defined for {tec} in MonteCarlo.csv"
                                                )

                                    else:
                                        # Find all rows with the same technology name
                                        MC_technology_rows = MC_parameters[
                                            (MC_parameters["type"] == "Technologies")
                                            & (MC_parameters["name"] == tec)
                                        ]
                                        self._monte_carlo_technologies(
                                            period, node, tec, MC_technology_rows
                                        )

                                    processed_names.add(tec)
                                    break
                                else:
                                    warnings.warn(
                                        f"Technology {tec} in MonteCarlo.csv is not an active component"
                                    )

                elif row["type"] == "Networks":
                    netw = row["name"]
                    if netw not in processed_names:
                        for period in model.periods:
                            netw_blocks = model.periods[period].network_block
                            if netw in netw_blocks:
                                MC_network_rows = MC_parameters[
                                    (MC_parameters["type"] == "Networks")
                                    & (MC_parameters["name"] == netw)
                                ]

                                self._monte_carlo_networks(
                                    period, netw, MC_network_rows
                                )

                                processed_names.add(netw)
                                break
                            else:
                                warnings.warn(
                                    f"Network {netw} in MonteCarlo.csv is not active component"
                                )

<<<<<<< HEAD
                elif row["type"] == "Import":
                    car = row["name"]

                    for period in model.periods:
                        for node in model.periods[period].node_blocks:
                            self._monte_carlo_import_prices(
                                period,
                                node,
                                car,
                                row,
                            )
                elif row["type"] == "Export":
                    car = row["name"]

                    for period in model.periods:
                        for node in model.periods[period].node_blocks:
                            self._monte_carlo_export_prices(
                                period,
                                node,
                                car,
                                row,
                            )

    def _monte_carlo_technologies(self, period, node, tec, MC_ranges=None):
=======
    def _monte_carlo_technologies(self, node: str, tec: str):
>>>>>>> a7a40916
        """
        Changes the capex of technologies
        """
        aggregation_type = "full"
        config = self.data.model_config
        tec_data = self.data.technology_data[aggregation_type][period][node][tec]
        model = self.model[aggregation_type]

        sd = config["optimization"]["monte_carlo"]["sd"]["value"]
        sd_random = np.random.normal(1, sd)

        economics = tec_data.economics
        discount_rate = set_discount_rate(config, economics)
        fraction_of_year_modelled = self.data.topology["fraction_of_year_modelled"]

        b_tec = model.periods[period].node_blocks[node].tech_blocks_active[tec]

        annualization_factor = annualize(
            discount_rate, economics.lifetime, fraction_of_year_modelled
        )

        # Change parameters
        if tec_data.economics.capex_model == 1:
            # UNIT CAPEX
            # Update parameter
            if MC_ranges is not None:
                if isinstance(MC_ranges, pd.Series):
                    unit_capex = random.uniform(MC_ranges["min"], MC_ranges["max"])
                elif isinstance(MC_ranges, pd.DataFrame):
                    unit_capex = random.uniform(
                        MC_ranges["min"].iloc[0], MC_ranges["max"].iloc[0]
                    )
            else:
                unit_capex = tec_data.economics.capex_data["unit_capex"] * sd_random

<<<<<<< HEAD
            b_tec.para_unit_capex = unit_capex
            b_tec.para_unit_capex_annual = unit_capex * annualization_factor
=======
            # Add constraint again
            b_tec.const_capex_aux = pyo.Constraint(
                expr=b_tec.var_size * b_tec.para_unit_capex_annual
                == b_tec.var_capex_aux
            )
            self.solver.add_constraint(b_tec.const_capex_aux)
>>>>>>> a7a40916

        elif tec_data.economics.capex_model == 2:
            warnings.warn(
                "monte carlo on piecewise defined investment costs is not implemented"
            )

        elif tec_data.economics.capex_model == 3:
            if MC_ranges is not None:
                for _, row in MC_ranges.iterrows():
                    if row["parameter"] == "unit_CAPEX":
                        unit_capex = random.uniform(row["min"], row["max"])
                    elif row["parameter"] == "fix_CAPEX":
                        fix_capex = random.uniform(row["min"], row["max"])
            else:
                unit_capex = tec_data.economics.capex_data["unit_capex"] * sd_random
                fix_capex = tec_data.economics.capex_data["fix_capex"] * sd_random

            b_tec.para_unit_capex = unit_capex
            b_tec.para_unit_capex_annual = unit_capex * annualization_factor
            b_tec.para_fix_capex = fix_capex
            b_tec.para_fix_capex_annual = fix_capex * annualization_factor

        # Change variable bounds
        def calculate_max_capex():
            if economics.capex_model == 1:
                max_capex = b_tec.para_size_max * b_tec.para_unit_capex_annual
                bounds = (0, max_capex)
            elif economics.capex_model == 2:
                # Todo: Calculate
                pass
            elif economics.capex_model == 3:
                max_capex = (
                    b_tec.para_size_max * b_tec.para_unit_capex_annual
                    + b_tec.para_fix_capex_annual
                )
                bounds = (0, max_capex)
            else:
                bounds = None
            return bounds

        bounds = calculate_max_capex()
        b_tec.var_capex_aux.setlb(bounds[0])
        b_tec.var_capex_aux.setub(bounds[1])

        # Delete constraints/conjunctions/relaxations
        if economics.capex_model == 1:
            big_m_transformation_required = 0
            b_tec.del_component(b_tec.const_capex_aux)
        elif economics.capex_model == 2:
            big_m_transformation_required = 1
            b_tec.del_component(b_tec.const_capex_aux)
        elif economics.capex_model == 3:
            big_m_transformation_required = 1
            b_tec.del_component(b_tec.dis_installation)
            b_tec.del_component(b_tec.disjunction_installation)
            b_tec.del_component(b_tec._pyomo_gdp_bigm_reformulation)

        # Reconstruct technology constraints
        data_period = get_data_for_investment_period(
            self.data, period, aggregation_type
        )
        data_node = get_data_for_node(data_period, node)

        b_tec = tec_data._define_capex_constraints(b_tec, data_node)
        if big_m_transformation_required:
            b_tec = perform_disjunct_relaxation(b_tec)

    def _monte_carlo_networks(self, period, netw, MC_ranges=None):
        """
        Changes the capex of networks
        """
        config = self.data.model_config
        aggregation_type = "full"

        sd = config["optimization"]["monte_carlo"]["sd"]["value"]
        sd_random = np.random.normal(1, sd)

        netw_data = self.data.network_data[aggregation_type][period][netw]
        economics = netw_data.economics
        discount_rate = set_discount_rate(config, economics)
        fraction_of_year_modelled = self.data.topology["fraction_of_year_modelled"]

        annualization_factor = annualize(
            discount_rate, economics.lifetime, fraction_of_year_modelled
        )

        b_netw = self.model[aggregation_type].periods[period].network_block[netw]

        if MC_ranges is not None:
            for _, row in MC_ranges.iterrows():
                if row["parameter"] == "gamma1":
                    b_netw.para_capex_gamma1 = random.uniform(row["min"], row["max"])
                elif row["parameter"] == "gamma2":
                    b_netw.para_capex_gamma2 = random.uniform(row["min"], row["max"])
                elif row["parameter"] == "gamma3":
                    b_netw.para_capex_gamma3 = random.uniform(row["min"], row["max"])
                elif row["parameter"] == "gamma4":
                    b_netw.para_capex_gamma4 = random.uniform(row["min"], row["max"])
        else:
            # Update cost parameters
            b_netw.para_capex_gamma1 = (
                economics.capex_data["gamma1"] * annualization_factor * sd_random
            )
            b_netw.para_capex_gamma2 = (
                economics.capex_data["gamma2"] * annualization_factor * sd_random
            )
            b_netw.para_capex_gamma3 = (
                economics.capex_data["gamma3"] * annualization_factor * sd_random
            )
            b_netw.para_capex_gamma4 = (
                economics.capex_data["gamma4"] * annualization_factor * sd_random
            )

        for arc in b_netw.set_arcs:
            b_arc = b_netw.arc_block[arc]

            # Remove constraint (from persistent solver and from model)
            b_arc.del_component(b_arc._pyomo_gdp_bigm_reformulation)
            b_arc.del_component(b_arc.const_capex)
            b_arc.del_component(b_arc.dis_installation)
            b_arc.del_component(b_arc.disjunction_installation)

            b_arc = netw_data._define_capex_arc(b_arc, b_netw, arc[0], arc[1])

<<<<<<< HEAD
            if b_arc.big_m_transformation_required:
                b_arc = perform_disjunct_relaxation(b_arc)
=======
            b_arc.const_capex_aux = pyo.Constraint(rule=init_capex)
            self.solver.add_constraint(b_arc.const_capex_aux)
>>>>>>> a7a40916

    def _monte_carlo_import_prices(self, period, node, car, MC_ranges=None):
        """
        Changes the import prices
        """
        config = self.data.model_config
        aggregation_type = "full"

        sd = config["optimization"]["monte_carlo"]["sd"]["value"]
        sd_random = np.random.normal(1, sd)

        model = self.model[aggregation_type]
        import_prices = self.data.time_series[aggregation_type][period][node][
            "CarrierData"
        ][car]["Import price"]
        b_period_cost = model.block_costbalance[period]
        # TODO: check for averaging
        set_t = model.periods[period].set_t_full

        # Update parameter
        for t in set_t:
            if MC_ranges is not None:
                model.periods[period].node_blocks[node].para_import_price[t, car] = (
                    random.uniform(MC_ranges["min"], MC_ranges["max"])
                )
            else:
                model.periods[period].node_blocks[node].para_import_price[t, car] = (
                    import_prices.iloc[t - 1] * sd_random
                )

        # delete old constraint
        b_period_cost.del_component(b_period_cost.const_cost_import)

        # add new constraint
        if config["optimization"]["timestaging"]["value"] == 0:
            nr_timesteps_averaged = 1
        else:
            nr_timesteps_averaged = config["optimization"]["timestaging"]["value"]

        def init_cost_import(const):
            return model.periods[period].var_cost_imports == sum(
                sum(
                    sum(
                        model.periods[period].node_blocks[node].var_import_flow[t, car]
                        * model.periods[period]
                        .node_blocks[node]
                        .para_import_price[t, car]
                        * nr_timesteps_averaged
                        for car in model.periods[period].node_blocks[node].set_carriers
                    )
                    for t in set_t
                )
                for node in model.set_nodes
            )

<<<<<<< HEAD
        b_period_cost.const_cost_import = Constraint(rule=init_cost_import)
=======
            model.const_node_cost = pyo.Constraint(rule=init_node_cost)
            self.solver.add_constraint(model.const_node_cost)
>>>>>>> a7a40916

    def _monte_carlo_export_prices(self, period, node, car, MC_ranges=None):
        """
        Changes the export prices
        """
        config = self.data.model_config
        aggregation_type = "full"

        sd = config["optimization"]["monte_carlo"]["sd"]["value"]
        sd_random = np.random.normal(1, sd)

        model = self.model[aggregation_type]
        export_prices = self.data.time_series[aggregation_type][period][node][
            "CarrierData"
        ][car]["Export price"]
        b_period_cost = model.block_costbalance[period]
        # TODO: check for averaging
        set_t = model.periods[period].set_t_full

        # Update parameter
        for t in set_t:
            if MC_ranges is not None:
                model.periods[period].node_blocks[node].para_export_price[t, car] = (
                    random.uniform(MC_ranges["min"], MC_ranges["max"])
                )
            else:
                model.periods[period].node_blocks[node].para_export_price[t, car] = (
                    export_prices.iloc[t - 1] * sd_random
                )

        # delete old constraint
        b_period_cost.del_component(b_period_cost.const_cost_export)

        # add new constraint
        if config["optimization"]["timestaging"]["value"] == 0:
            nr_timesteps_averaged = 1
        else:
            nr_timesteps_averaged = config["optimization"]["timestaging"]["value"]

        def init_cost_export(const):
            return model.periods[period].var_cost_exports == -sum(
                sum(
                    sum(
                        model.periods[period].node_blocks[node].var_export_flow[t, car]
                        * model.periods[period]
                        .node_blocks[node]
                        .para_export_price[t, car]
                        * nr_timesteps_averaged
                        for car in model.periods[period].node_blocks[node].set_carriers
                    )
                    for t in set_t
                )
                for node in model.set_nodes
            )

<<<<<<< HEAD
        b_period_cost.const_cost_export = Constraint(rule=init_cost_export)
=======
            model.const_node_cost = pyo.Constraint(rule=init_node_cost)
            self.solver.add_constraint(model.const_node_cost)
>>>>>>> a7a40916

    def _delete_objective(self):
        """
        Delete the objective function
        """
        config = self.data.model_config
        model = self.model["full"]

        if not config["optimization"]["monte_carlo"]["N"]["value"]:
            try:
                model.del_component(model.objective)
            except:
                pass

    def _optimize_time_averaging_second_stage(self):
        """
        Optimizes the second stage of the time_averaging algorithm
        """
        self.model_information.averaged_data_specs.stage += 1
        self.model_information.averaged_data_specs.nr_timesteps_averaged = 1
        bounds_on = "no_storage"
        self.model_first_stage = self.model
        self.solution_first_stage = copy.deepcopy(self.solution)
        self.model = pyo.ConcreteModel()
        self.solution = []
        self.data = self.data_storage[0]
        self.construct_model()
        self.construct_balances()
        self._impose_size_constraints(bounds_on)
        self.solve()

    def _impose_size_constraints(self, bounds_on):
        """
        Formulates lower bound on technology and network sizes.

        It is possible to exclude storage technologies or networks by specifying bounds_on. Not this function is called
        from the method solve_model.

        :param bounds_on: can be 'all', 'only_technologies', 'only_networks', 'no_storage'
        """

        m_full = self.model["full"]
        m_avg = self.model["avg_first_stage"]

        # Technologies
        if (
            bounds_on == "all"
            or bounds_on == "only_technologies"
            or bounds_on == "no_storage"
        ):

            def size_constraint_block_tecs_init(block, node):
                def size_constraints_tecs_init(const, tec):
                    if (
                        self.data.technology_data[node][tec].technology_model == "STOR"
                        and bounds_on == "no_storage"
                    ):
                        return pyo.Constraint.Skip
                    elif self.data.technology_data[node][tec].existing:
                        return pyo.Constraint.Skip
                    else:
                        return (
                            m_avg.node_blocks[node]
                            .tech_blocks_active[tec]
                            .var_size.value
                            <= m_full.node_blocks[node].tech_blocks_active[tec].var_size
                        )

                block.size_constraints_tecs = pyo.Constraint(
                    m_full.set_technologies[node], rule=size_constraints_tecs_init
                )

            m_full.size_constraint_tecs = pyo.Block(
                m_full.set_nodes, rule=size_constraint_block_tecs_init
            )

        # Networks
        if (
            bounds_on == "all"
            or bounds_on == "only_networks"
            or bounds_on == "no_storage"
        ):

            def size_constraint_block_netw_init(block, netw):
                b_netw_full = m_full.network_block[netw]
                b_netw_avg = m_avg.network_block[netw]

                def size_constraints_netw_init(const, node_from, node_to):
                    return (
                        b_netw_full.arc_block[node_from, node_to].var_size
                        >= b_netw_avg.arc_block[node_from, node_to].var_size.value
                    )

                block.size_constraints_netw = pyo.Constraint(
                    b_netw_full.set_arcs, rule=size_constraints_netw_init
                )

            m_full.size_constraints_netw = pyo.Block(
                m_full.set_networks, rule=size_constraint_block_netw_init
            )<|MERGE_RESOLUTION|>--- conflicted
+++ resolved
@@ -13,13 +13,8 @@
 
 from .data_management import DataHandle
 from .model_construction import *
-<<<<<<< HEAD
 from .result_management.read_results import add_values_to_summary
 from .utilities import get_glpk_parameters, get_gurobi_parameters, log_event
-=======
-from .utilities import get_glpk_parameters, get_gurobi_parameters
-from .logger import log_event
->>>>>>> a7a40916
 from .result_management import *
 from .components.utilities import (
     annualize,
@@ -248,7 +243,6 @@
 
         log_event(f"Constructing model completed in {str(round(time.time() - start))}s")
 
-<<<<<<< HEAD
     def _perform_preprocessing_checks(self):
         """
         Checks some things, before constructing or solving the model
@@ -323,8 +317,6 @@
         if self.data.model_config["optimization"]["monte_carlo"]["N"]["value"] == 0:
             self.write_results()
 
-=======
->>>>>>> a7a40916
     def construct_balances(self):
         """
         Todo: document
@@ -566,7 +558,6 @@
             self.solver.add_constraint(model.const_emission_limit)
         self._optimize_cost()
 
-<<<<<<< HEAD
     def _solve_pareto(self):
         """
         Optimize the pareto front
@@ -626,8 +617,6 @@
             component_set = list(set(self.data.monte_carlo_specs["type"]))
         add_values_to_summary(summary_path, component_set=component_set)
 
-=======
->>>>>>> a7a40916
     def scale_model(self):
         """
         Creates a scaled model in self.scaled_model using the scale factors specified in the json files for technologies
@@ -800,7 +789,6 @@
         print("Solving model completed in " + str(round(time.time() - start)) + " s")
         print("_" * 60)
 
-<<<<<<< HEAD
     def write_results(self):
         config = self.data.model_config
 
@@ -834,8 +822,6 @@
                     [summary_existing, pd.DataFrame(data=summary_dict, index=[0])]
                 ).to_excel(save_summary_path, index=False, sheet_name="Summary")
 
-=======
->>>>>>> a7a40916
     def _write_solution_diagnostics(self, save_path):
         """
         TOdo: check
@@ -1037,7 +1023,6 @@
                                     f"Network {netw} in MonteCarlo.csv is not active component"
                                 )
 
-<<<<<<< HEAD
                 elif row["type"] == "Import":
                     car = row["name"]
 
@@ -1062,9 +1047,6 @@
                             )
 
     def _monte_carlo_technologies(self, period, node, tec, MC_ranges=None):
-=======
-    def _monte_carlo_technologies(self, node: str, tec: str):
->>>>>>> a7a40916
         """
         Changes the capex of technologies
         """
@@ -1100,17 +1082,8 @@
             else:
                 unit_capex = tec_data.economics.capex_data["unit_capex"] * sd_random
 
-<<<<<<< HEAD
             b_tec.para_unit_capex = unit_capex
             b_tec.para_unit_capex_annual = unit_capex * annualization_factor
-=======
-            # Add constraint again
-            b_tec.const_capex_aux = pyo.Constraint(
-                expr=b_tec.var_size * b_tec.para_unit_capex_annual
-                == b_tec.var_capex_aux
-            )
-            self.solver.add_constraint(b_tec.const_capex_aux)
->>>>>>> a7a40916
 
         elif tec_data.economics.capex_model == 2:
             warnings.warn(
@@ -1235,13 +1208,8 @@
 
             b_arc = netw_data._define_capex_arc(b_arc, b_netw, arc[0], arc[1])
 
-<<<<<<< HEAD
             if b_arc.big_m_transformation_required:
                 b_arc = perform_disjunct_relaxation(b_arc)
-=======
-            b_arc.const_capex_aux = pyo.Constraint(rule=init_capex)
-            self.solver.add_constraint(b_arc.const_capex_aux)
->>>>>>> a7a40916
 
     def _monte_carlo_import_prices(self, period, node, car, MC_ranges=None):
         """
@@ -1297,12 +1265,7 @@
                 for node in model.set_nodes
             )
 
-<<<<<<< HEAD
         b_period_cost.const_cost_import = Constraint(rule=init_cost_import)
-=======
-            model.const_node_cost = pyo.Constraint(rule=init_node_cost)
-            self.solver.add_constraint(model.const_node_cost)
->>>>>>> a7a40916
 
     def _monte_carlo_export_prices(self, period, node, car, MC_ranges=None):
         """
@@ -1358,12 +1321,7 @@
                 for node in model.set_nodes
             )
 
-<<<<<<< HEAD
         b_period_cost.const_cost_export = Constraint(rule=init_cost_export)
-=======
-            model.const_node_cost = pyo.Constraint(rule=init_node_cost)
-            self.solver.add_constraint(model.const_node_cost)
->>>>>>> a7a40916
 
     def _delete_objective(self):
         """
