from pyomo.environ import *
import numpy as np
from src.model_construction import annualize, set_capex_model, set_discount_rate

def get_gurobi_parameters(solveroptions):
    if solveroptions.solver.startswith('gurobi'):
        solver = SolverFactory(solveroptions.solver, solver_io='python')
    else:
        solver = SolverFactory(solveroptions.solver)
    solver.options['TimeLimit'] = solveroptions.timelim * 3600
    solver.options['MIPGap'] = solveroptions.mipgap
    solver.options['MIPFocus'] = solveroptions.mipfocus
    solver.options['Threads'] = solveroptions.threads
    solver.options['NodefileStart'] = solveroptions.nodefilestart
    solver.options['Method'] = solveroptions.method
    solver.options['Heuristics'] = solveroptions.heuristics
    solver.options['Presolve'] = solveroptions.presolve
    solver.options['BranchDir'] = solveroptions.branchdir
    solver.options['LPWarmStart'] = solveroptions.lpwarmstart
    solver.options['IntFeasTol'] = solveroptions.intfeastol
    solver.options['FeasibilityTol'] = solveroptions.feastol
    solver.options['Cuts'] = solveroptions.cuts
    solver.options['NumericFocus'] = solveroptions.numericfocus
<<<<<<< HEAD
    solver.options['ScaleFlag'] = solveroptions.scaling
=======
>>>>>>> 230a7aea

    return solver
<|MERGE_RESOLUTION|>--- conflicted
+++ resolved
@@ -21,9 +21,6 @@
     solver.options['FeasibilityTol'] = solveroptions.feastol
     solver.options['Cuts'] = solveroptions.cuts
     solver.options['NumericFocus'] = solveroptions.numericfocus
-<<<<<<< HEAD
     solver.options['ScaleFlag'] = solveroptions.scaling
-=======
->>>>>>> 230a7aea
 
     return solver
