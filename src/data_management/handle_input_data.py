--- conflicted
+++ resolved
@@ -341,27 +341,15 @@
             for from_node in connection:
                 for to_node in connection[from_node].index:
                     if connection.at[from_node, to_node] == 1:
-<<<<<<< HEAD
-                        print('\t\t\t' + from_node  + ' - ' +  to_node)
-        for netw in self.topology.networks_existing:
-            print('\t -----------------------------------------------------')
-            print('\t'+ netw)
-=======
                         print('\t\t\t' + from_node + ' - ' + to_node)
         for netw in self.topology.networks_existing:
             print('\t -----------------------------------------------------')
             print('\t' + netw)
->>>>>>> 524a8b7e
             connection = self.topology.networks_existing[netw]['connection']
             for from_node in connection:
                 for to_node in connection[from_node].index:
                     if connection.at[from_node, to_node] == 1:
-<<<<<<< HEAD
-                        print('\t\t\t' + from_node  + ' - ' +  to_node)
-
-=======
                         print('\t\t\t' + from_node + ' - ' + to_node)
->>>>>>> 524a8b7e
 
     def save(self, path):
         """
