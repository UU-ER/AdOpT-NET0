--- conflicted
+++ resolved
@@ -46,17 +46,6 @@
         else:
             self.emissions_based_on = 'input'
 
-<<<<<<< HEAD
-        technologies_modelled_with_full_res = ['RES', 'STOR', 'Hydro_Open', 'CONV4']
-        if global_variables.clustered_data and (self.technology_model not in technologies_modelled_with_full_res):
-            self.modelled_with_full_res = 0
-        if not 'modelled_with_full_res' in tec_data:
-            self.modelled_with_full_res = 1
-        else:
-            self.modelled_with_full_res = tec_data['modelled_with_full_res']
-
-=======
->>>>>>> 230a7aea
         self.fitted_performance = None
 
     def fit_technology_performance(self, node_data):
