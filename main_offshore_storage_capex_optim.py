import adopt_net0 as adopt
from adopt_net0.case_offshore_storage.modelhub import ModelHubCapexOptimization
import pandas as pd
import numpy as np
from pathlib import Path
import json
import pyomo.environ as pyo

"""
TODOS
- Add loop for technologies
- Add all technology datasheets
"""

#setup model (only required once)
input_data_path = Path("./offshore_storage/model_input")
# input_data_path = Path("./offshore_storage/model_input_test")
# adopt.create_optimization_templates(input_data_path)
# adopt.create_input_data_folder_template(input_data_path)
# adopt.copy_technology_data(input_data_path)
# adopt.copy_network_data(input_data_path)

test = 1
test_periods = 500
climate_year = 2000
# all_technologies = [
#     ('offshore', "Storage_OceanBattery_CapexOptimization")
# ]

all_technologies = [
    # ('onshore', "Storage_Battery_CapexOptimization"),
    # ('onshore', "Storage_CAES_CapexOptimization"),
<<<<<<< HEAD
    ('onshore', "Electrolyzer"),
    # ('offshore', "Storage_Battery_CapexOptimization"),
    # ('offshore', "Storage_CAES_CapexOptimization"),
=======
    # ('onshore', "Electrolyzer"),
    # ('offshore', "Storage_Battery_CapexOptimization"),
    ('offshore', "Storage_CAES_CapexOptimization"),
>>>>>>> 16c6ddfe
    # ('offshore', "Storage_OceanBattery_CapexOptimization"),
    # ('offshore', "Electrolyzer"),
]
# Write generic production
def determine_time_series(f_demand, f_offshore, f_self_sufficiency, cy):
    cap_pv = 215002
    cap_wind_onshore = 115000
    s_pv = cap_pv / (cap_pv + cap_wind_onshore)
    s_wind = cap_wind_onshore / (cap_pv + cap_wind_onshore)

    cf_pv = pd.read_csv("./offshore_storage/data/capacity_factors/DE_Solar2030.csv",
                        sep=",")
    cf_wind_onshore = pd.read_csv(
        "./offshore_storage/data/capacity_factors/DE_Wind_onshore2030.csv",
        sep=",")
    cf_wind_offshore = pd.read_csv(
        "./offshore_storage/data/capacity_factors/DE_Wind_offshore2030.csv",
        sep=",")


    demand = pd.read_csv("./offshore_storage/data/demand/DE_Demand2030.csv", sep=";")
    demand_cy = demand[str(climate_year)] * f_demand
    cf_pv = cf_pv[str(climate_year)]
    cf_wind_onshore = cf_wind_onshore[str(climate_year)]
    cf_wind_offshore = cf_wind_offshore[str(climate_year)]

    annual_demand = sum(demand_cy)

    e_offshore = sum(cf_wind_offshore)
    e_onshore = sum(cf_wind_onshore) * s_wind + sum(cf_pv) * s_pv

    # capacity required for 1MWh annual generation onshore/offshore
    c_offshore = 1 / e_offshore * annual_demand * f_offshore * f_self_sufficiency
    c_onshore = 1 / e_onshore * annual_demand * (1 - f_offshore) * f_self_sufficiency

    # generation profiles
    p_offshore = c_offshore * cf_wind_offshore
    p_onshore = c_onshore * (cf_wind_onshore * s_wind + cf_pv * s_pv)

    return demand_cy, p_onshore, p_offshore

def set_data(climate_year, technology, f_demand, f_offshore,
                               f_self_sufficiency,
                               test):
    gas_price = 26.78  # ERAA 2023
    co2_price = 113  # ERAA 2023
    hydrogen_price = gas_price + co2_price * 0.18

    # DEMAND AND RE GENERATION
    demand, p_onshore, p_offshore = determine_time_series(f_demand, f_offshore,
                                                          f_self_sufficiency, climate_year)

    adopt.fill_carrier_data(input_data_path, p_onshore, ["Generic production"],
                            ["electricity"], ["onshore"], ["period1"])
    adopt.fill_carrier_data(input_data_path, p_offshore, ["Generic production"],
                            ["electricity"], ["offshore"], ["period1"])
    adopt.fill_carrier_data(input_data_path, demand, ["Demand"],
                            ["electricity"], ["onshore"], ["period1"])

    # POWER PLANT SIZE
    with open(
            input_data_path / "period1" / "node_data" / "onshore" / "Technologies.json",
            "r") as json_file:
        technologies = json.load(json_file)
    technologies["existing"] = {"GasTurbine_simple": max(demand) * 1.5,
                                "Storage_H2Cavern": 150000}
    technologies["new"] = []
    with open(
            input_data_path / "period1" / "node_data" / "onshore" / "Technologies.json",
            "w") as json_file:
        json.dump(technologies, json_file, indent=4)

    # other tecs
    if technology:
        with open(
                input_data_path / "period1" / "node_data" / technology[0] /
                "Technologies.json",
                "r") as json_file:
            technologies = json.load(json_file)
        technologies["new"] = [technology[1]]
        with open(
                input_data_path / "period1" / "node_data" / "onshore" / "Technologies.json",
                "w") as json_file:
            json.dump(technologies, json_file, indent=4)

    # NETWORK SIZE
    size = pd.read_csv(
        input_data_path / "period1" / "network_topology" / "existing" /
        "electricityOffshore" / "size.csv",
        sep=";", index_col=0)
    size.loc["onshore", "offshore"] = max(p_offshore) * 1.1
    size.loc["offshore", "onshore"] = max(p_offshore) * 1.1
    size.to_csv(
        input_data_path / "period1" / "network_topology" / "existing" /
        "electricityOffshore" / "size.csv",
        sep=";")
    size.to_csv(
        input_data_path / "period1" / "network_topology" / "existing" /
        "hydrogenOffshore" / "size.csv",
        sep=";")

    # GAS IMPORTS
    adopt.fill_carrier_data(input_data_path, max(demand) * 2, ["Import limit"],
                            ["gas"], ["onshore"], ["period1"])
    adopt.fill_carrier_data(input_data_path, gas_price, ["Import price"],
                            ["gas"], ["onshore"], ["period1"])

    # Hydrogen Exports
    adopt.fill_carrier_data(input_data_path, 10000, ["Export Limit"],
                            ["hydrogen"], ["onshore"], ["period1"])
    adopt.fill_carrier_data(input_data_path, hydrogen_price, ["Export price"],
                            ["hydrogen"], ["onshore"], ["period1"])

    # CO2 COST
    carbon_cost_path = (input_data_path / "period1" / "node_data" / "onshore" /
                        "CarbonCost.csv")
    carbon_cost_template = pd.read_csv(carbon_cost_path, sep=';', index_col=0, header=0)
    carbon_cost_template['price'] = co2_price
    carbon_cost_template = carbon_cost_template.reset_index()
    carbon_cost_template.to_csv(carbon_cost_path, sep=';', index=False)


def adapt_model(m, p_onshore, p_offshore):
    model = m.model[m.info_solving_algorithms["aggregation_model"]].periods["period1"]
    # Adapt network size
    network_size = max(p_offshore)
    set_t_full = model.set_t_full
    b_netw = m.model[m.info_solving_algorithms[
        "aggregation_model"]].periods["period1"].network_block[
        "electricityOffshore_existing"]
    for arc in b_netw.set_arcs:
        b_arc = b_netw.arc_block[arc]
        b_arc.var_flow.setub(
            network_size)  # Set upper bound

        b_arc.del_component('const_flow_size_high')

        def init_size_const_high(const, t):
            return b_arc.var_flow[
                t] <= network_size

        b_arc.const_flow_size_high = pyo.Constraint(set_t_full,
                                                    rule=init_size_const_high)

    b_netw.del_component('const_cut_bidirectional')
    b_netw.del_component('const_cut_bidirectional_index')

    def init_cut_bidirectional(const, t, node_from, node_to):
        return b_netw.arc_block[node_from, node_to].var_flow[t] + \
            b_netw.arc_block[node_to, node_from].var_flow[t] \
            <= network_size

    b_netw.const_cut_bidirectional = pyo.Constraint(set_t_full,
                                                    b_netw.set_arcs_unique,
                                                    rule=init_cut_bidirectional)

    # Adapt production profiles (onshore)
    time_steps = len(m.data.time_series["full"][("period1", "onshore", "CarrierData",
                                                 "electricity", "Generic production")])

    m.data.time_series["full"][("period1", "onshore", "CarrierData",
                                "electricity", "Generic production")] = (
        p_onshore.to_list()[0:time_steps])
    m.data.time_series["full"][("period1", "offshore", "CarrierData",
                                "electricity", "Generic production")] = (
        p_offshore.to_list()[0:time_steps])

    def create_carrier_parameter(node, key, par_mutable=False):
        # Convert to dict/list for performance
        ts = {}
        for car in b_node.set_carriers:
            ts[car] = {}
            ts[car][key] = m.data.time_series["full"]["period1"][node][
                "CarrierData"][car][
                key].to_list()

        def init_carrier_parameter(para, t, car):
            """Rule initiating a carrier parameter"""
            return ts[car][key][t - 1]

        parameter = pyo.Param(
            set_t_full, b_node.set_carriers, rule=init_carrier_parameter,
            mutable=par_mutable
        )
        return parameter

    for nodename in ['onshore', 'offshore']:
        b_node = model.node_blocks[nodename]
        b_node.del_component('const_generic_production_index')
        b_node.del_component('const_generic_production')
        b_node.del_component('para_production_profile')
        b_node.del_component('para_production_profile_index')
        node_data = m.data.time_series["full"]

        b_node.para_production_profile = create_carrier_parameter(nodename,
                                                                  "Generic production")

        def init_generic_production(const, t, car):
            return b_node.para_production_profile[t, car] >= \
                b_node.var_generic_production[t, car]

        b_node.const_generic_production = pyo.Constraint(set_t_full,
                                                         b_node.set_carriers,
                                                         rule=init_generic_production)
    return m


for technology in all_technologies:
    # INPUT
    factors = {}
    factors['demand'] = 0.2
    if test == 1:
        factors['offshore'] = [0.25]
        factors['self_sufficiency'] = [2]
    else:
        factors['offshore'] = [0.25, 0.5, 0.75, 1]
        factors['self_sufficiency'] = [0.5, 0.75, 1, 1.25, 1.5, 1.75, 2]

    idx = 1
    for f_offshore in factors['offshore']:
        for f_self_sufficiency in factors['self_sufficiency']:

            case_name = (technology[0] + "_" + technology[1] + " OS_" +
                         str(f_offshore) + " SS_" + str(
                        f_self_sufficiency))

            print(case_name)

            if idx == 1:
                set_data(climate_year, None, factors['demand'], f_offshore,
                         f_self_sufficiency, test)

                # read data from files and construct baseline model
                m_baseline = adopt.ModelHub()
                if test:
                    m_baseline.read_data(input_data_path, start_period=0,
                                         end_period=test_periods)
                    m_baseline.data.model_config["reporting"]["case_name"]["value"] = (
                            "TESTbaseline " + case_name)
                else:
                    m_baseline.read_data(input_data_path)
                    m_baseline.data.model_config["reporting"]["case_name"]["value"] = (
                            "BL " + case_name)

                m_baseline.quick_solve()

                # Read data from files and construct storage_model
                total_cost_limit = m_baseline.model[m_baseline.info_solving_algorithms[
                    "aggregation_model"]].var_npv.value
                m_storage = ModelHubCapexOptimization(technology, total_cost_limit)
                if test:
                    m_storage.read_data(input_data_path, start_period=0,
                                        end_period=test_periods)
                    m_storage.data.model_config["reporting"]["case_name"]["value"] = (
                            "TESTcapex_optim " + case_name)
                else:
                    m_storage.read_data(input_data_path)
                    m_storage.data.model_config["reporting"]["case_name"]["value"] = (
                            "CAPEX " + case_name)

                m_storage.quick_solve()

            else:
                demand, p_onshore, p_offshore = determine_time_series(factors['demand'],
                                                                      f_offshore,
                                                                      f_self_sufficiency,
                                                                      climate_year)

                m_baseline = adapt_model(m_baseline, p_onshore, p_offshore)
                m_baseline.data.model_config["reporting"]["case_name"]["value"] = (
                        "BL " + case_name)
                m_baseline.solve()

                m_storage = adapt_model(m_storage, p_onshore, p_offshore)
                m_storage.total_cost_limit = m_baseline.model[m_baseline.info_solving_algorithms[
                    "aggregation_model"]].var_npv.value
                m_storage.data.model_config["reporting"]["case_name"]["value"] = (
                        "CAPEX " + case_name)
                m_storage.solve()

            idx = idx + 1
            # m_storage.model[m_baseline.info_solving_algorithms[
            #     "aggregation_model"]].pprint()



















<|MERGE_RESOLUTION|>--- conflicted
+++ resolved
@@ -30,15 +30,9 @@
 all_technologies = [
     # ('onshore', "Storage_Battery_CapexOptimization"),
     # ('onshore', "Storage_CAES_CapexOptimization"),
-<<<<<<< HEAD
     ('onshore', "Electrolyzer"),
     # ('offshore', "Storage_Battery_CapexOptimization"),
     # ('offshore', "Storage_CAES_CapexOptimization"),
-=======
-    # ('onshore', "Electrolyzer"),
-    # ('offshore', "Storage_Battery_CapexOptimization"),
-    ('offshore', "Storage_CAES_CapexOptimization"),
->>>>>>> 16c6ddfe
     # ('offshore', "Storage_OceanBattery_CapexOptimization"),
     # ('offshore', "Electrolyzer"),
 ]
@@ -320,24 +314,22 @@
                 m_storage.solve()
 
             idx = idx + 1
-            # m_storage.model[m_baseline.info_solving_algorithms[
-            #     "aggregation_model"]].pprint()
-
-
-
-
-
-
-
-
-
-
-
-
-
-
-
-
-
-
-
+
+
+
+
+
+
+
+
+
+
+
+
+
+
+
+
+
+
+
